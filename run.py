from flask import Flask
from flask_sqlalchemy import SQLAlchemy
from flask_migrate import Migrate
from flask_login import LoginManager
import logging
from logging.handlers import RotatingFileHandler
import os
from datetime import datetime

<<<<<<< HEAD
db = SQLAlchemy()
migrate = Migrate()
login_manager = LoginManager()


def create_app():
    app = Flask(__name__)

    # 환경변수에서 설정 로드
    app.config.from_object('config.Config')

    # 확장 기능 초기화
    db.init_app(app)
    migrate.init_app(app, db)
    login_manager.init_app(app)
    login_manager.login_view = 'main.login'
    login_manager.login_message = '로그인이 필요합니다.'

    # 블루프린트 등록
    from app.routes import bp as main_bp
    app.register_blueprint(main_bp)

    # 로그 설정
    if not app.debug:
        if not os.path.exists('logs'):
            os.mkdir('logs')

        file_handler = RotatingFileHandler('logs/app.log', maxBytes=10240, backupCount=10)
        file_handler.setFormatter(logging.Formatter(
            '%(asctime)s %(levelname)s: %(message)s [in %(pathname)s:%(lineno)d]'))
        file_handler.setLevel(logging.INFO)
        app.logger.addHandler(file_handler)

        app.logger.setLevel(logging.INFO)
        app.logger.info('Application startup')

    # 스케줄러 초기화 (애플리케이션 컨텍스트에서 실행)
    with app.app_context():
        initialize_scheduler(app)

    return app


def initialize_scheduler(app):
    """스케줄러 초기화"""
    try:
        from app.utils.scheduler_manager import scheduler_manager
        if not scheduler_manager.is_started():
            scheduler_manager.start()
            app.logger.info("트레이딩 스케줄러가 시작되었습니다.")
    except Exception as e:
        app.logger.error(f"스케줄러 초기화 실패: {e}")


app = create_app()
app.run(debug=True, host='0.0.0.0', port=5000)
=======
# 개발 환경에서만 사용하는 간단한 실행 파일
if __name__ == '__main__':
    app = create_app()
    app.run(debug=True, host='0.0.0.0', port=5000)
>>>>>>> f6c6fcd4
<|MERGE_RESOLUTION|>--- conflicted
+++ resolved
@@ -1,72 +1,6 @@
-from flask import Flask
-from flask_sqlalchemy import SQLAlchemy
-from flask_migrate import Migrate
-from flask_login import LoginManager
-import logging
-from logging.handlers import RotatingFileHandler
-import os
-from datetime import datetime
+from app import create_app
 
-<<<<<<< HEAD
-db = SQLAlchemy()
-migrate = Migrate()
-login_manager = LoginManager()
-
-
-def create_app():
-    app = Flask(__name__)
-
-    # 환경변수에서 설정 로드
-    app.config.from_object('config.Config')
-
-    # 확장 기능 초기화
-    db.init_app(app)
-    migrate.init_app(app, db)
-    login_manager.init_app(app)
-    login_manager.login_view = 'main.login'
-    login_manager.login_message = '로그인이 필요합니다.'
-
-    # 블루프린트 등록
-    from app.routes import bp as main_bp
-    app.register_blueprint(main_bp)
-
-    # 로그 설정
-    if not app.debug:
-        if not os.path.exists('logs'):
-            os.mkdir('logs')
-
-        file_handler = RotatingFileHandler('logs/app.log', maxBytes=10240, backupCount=10)
-        file_handler.setFormatter(logging.Formatter(
-            '%(asctime)s %(levelname)s: %(message)s [in %(pathname)s:%(lineno)d]'))
-        file_handler.setLevel(logging.INFO)
-        app.logger.addHandler(file_handler)
-
-        app.logger.setLevel(logging.INFO)
-        app.logger.info('Application startup')
-
-    # 스케줄러 초기화 (애플리케이션 컨텍스트에서 실행)
-    with app.app_context():
-        initialize_scheduler(app)
-
-    return app
-
-
-def initialize_scheduler(app):
-    """스케줄러 초기화"""
-    try:
-        from app.utils.scheduler_manager import scheduler_manager
-        if not scheduler_manager.is_started():
-            scheduler_manager.start()
-            app.logger.info("트레이딩 스케줄러가 시작되었습니다.")
-    except Exception as e:
-        app.logger.error(f"스케줄러 초기화 실패: {e}")
-
-
-app = create_app()
-app.run(debug=True, host='0.0.0.0', port=5000)
-=======
 # 개발 환경에서만 사용하는 간단한 실행 파일
 if __name__ == '__main__':
     app = create_app()
-    app.run(debug=True, host='0.0.0.0', port=5000)
->>>>>>> f6c6fcd4
+    app.run(debug=True, host='0.0.0.0', port=5000)