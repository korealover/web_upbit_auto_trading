# utils/telegram_utils.py
import logging
import asyncio
import aiohttp
from telegram import Bot
from telegram.request import HTTPXRequest
from config import Config
import requests
from functools import lru_cache
<<<<<<< HEAD
=======
import threading
from concurrent.futures import ThreadPoolExecutor
import weakref
import time
>>>>>>> 895e17d0


@lru_cache(maxsize=1)
def get_telegram_bot(token):
    """텔레그램 봇 인스턴스 캐싱"""
    request = HTTPXRequest(
        connection_pool_size=8,
        connect_timeout=10.0,
        read_timeout=30.0,
        pool_timeout=3.0
    )
    return Bot(token=token, request=request)


class TelegramNotifier:
    """텔레그램 알림 클래스 (최적화)"""

    _instances = weakref.WeakSet()
    _global_loop = None
    _global_loop_thread = None
    _loop_lock = threading.Lock()

    def __init__(self, token, chat_id, logger=None, usename=None):
        """텔레그램 알림 초기화"""
        self.token = token
        self.chat_id = chat_id
        self.bot = get_telegram_bot(token)
        self.logger = logger or logging.getLogger(__name__)
<<<<<<< HEAD
        self._session = None
        self._message_queue = asyncio.Queue()
        self._is_sending = False
        self._loop = None
        self._sender_task = None
        self._initialize_async_components()
        self.usename = usename

    def _initialize_async_components(self):
            """비동기 컴포넌트 초기화"""
            try:
                # 메인 스레드에서 실행 중인 경우
                self._loop = asyncio.get_event_loop()
                if self._loop.is_closed():
                    self._loop = asyncio.new_event_loop()
                    asyncio.set_event_loop(self._loop)
            except RuntimeError:
                # 새 이벤트 루프 생성
                self._loop = asyncio.new_event_loop()
                asyncio.set_event_loop(self._loop)

            # 새로운 방식: 별도의 스레드에서 이벤트 루프 실행
            def run_event_loop():
                asyncio.set_event_loop(self._loop)
                self._loop.run_forever()

            import threading
            self._loop_thread = threading.Thread(target=run_event_loop, daemon=True, name="TelegramNotifierLoopThread")
            self._loop_thread.start()

    async def _get_session(self):
        """비동기 HTTP 세션 관리"""
        if self._session is None or self._session.closed:
            self._session = aiohttp.ClientSession(
                timeout=aiohttp.ClientTimeout(total=30)
            )
        return self._session
=======
        self.usename = usename
        self._shutdown = False

        # 전역 이벤트 루프 사용
        self._ensure_global_loop()
        TelegramNotifier._instances.add(self)

    @classmethod
    def _ensure_global_loop(cls):
        """전역 이벤트 루프 보장"""
        with cls._loop_lock:
            if cls._global_loop is None or cls._global_loop.is_closed():
                cls._create_global_loop()

    @classmethod
    def _create_global_loop(cls):
        """전역 이벤트 루프 생성"""
        try:
            # 기존 루프 정리
            if cls._global_loop_thread and cls._global_loop_thread.is_alive():
                if cls._global_loop and not cls._global_loop.is_closed():
                    cls._global_loop.call_soon_threadsafe(cls._global_loop.stop)
                cls._global_loop_thread.join(timeout=2)

            # 새 이벤트 루프 생성
            cls._global_loop = asyncio.new_event_loop()

            def run_event_loop():
                asyncio.set_event_loop(cls._global_loop)
                try:
                    cls._global_loop.run_forever()
                except Exception as e:
                    logging.error(f"전역 이벤트 루프 실행 중 오류: {e}")
                finally:
                    cls._global_loop.close()

            cls._global_loop_thread = threading.Thread(
                target=run_event_loop,
                daemon=True,
                name="GlobalTelegramLoop"
            )
            cls._global_loop_thread.start()

            # 루프 시작 대기
            time.sleep(0.1)

        except Exception as e:
            logging.error(f"전역 이벤트 루프 생성 실패: {e}")
            cls._global_loop = None
>>>>>>> 895e17d0

    async def _send_message_async(self, message):
        """비동기로 메시지 전송"""
        try:
            await self.bot.send_message(
                chat_id=self.chat_id,
                text=message,
                parse_mode='Markdown'
            )
            return True
        except Exception as e:
            self.logger.error(f"텔레그램 메시지 전송 실패: {str(e)}")
            return False

    async def _message_sender(self):
        """메시지 큐 처리기"""
        self._is_sending = True
        try:
            while True:
                message = await self._message_queue.get()
                if message is None:
                    break

                try:
                    await self._send_message_async(message)
                    await asyncio.sleep(0.5)
                except Exception as e:
                    self.logger.error(f"메시지 전송 중 오류: {str(e)}")
                finally:
                    self._message_queue.task_done()
        finally:
            self._is_sending = False


    def _ensure_sender_task(self):
        """메시지 전송 태스크 확인"""
        if not self._is_sending:
            loop = asyncio.get_event_loop()
            if loop.is_closed():
                loop = asyncio.new_event_loop()
                asyncio.set_event_loop(loop)

            self._loop = loop
            asyncio.create_task(self._message_sender())

    def send_message(self, message):
<<<<<<< HEAD
        """메시지 전송 - 수정된 버전"""
=======
        """메시지 전송 - 개선된 버전"""
>>>>>>> 895e17d0
        try:
            self.logger.debug(f"텔레그램 메시지 전송 시도: {message[:30]}...")

            # 기본 검증
            if not self.token or not self.chat_id:
                self.logger.error("텔레그램 토큰 또는 채팅 ID가 설정되지 않았습니다.")
                return False

<<<<<<< HEAD
                # 기존 이벤트 루프 재사용
            try:
                loop = asyncio.get_event_loop()
                if loop.is_closed():
                    loop = asyncio.new_event_loop()
                    asyncio.set_event_loop(loop)
            except RuntimeError:
                # 새 이벤트 루프 생성
                loop = asyncio.new_event_loop()
                asyncio.set_event_loop(loop)

            # 이벤트 루프가 실행 중인지 확인
            if not loop.is_running():
                # 이벤트 루프가 실행 중이 아니면 코루틴 실행
                loop.run_until_complete(self._send_message_async(message))
            else:
                # 이벤트 루프가 실행 중이면 태스크로 추가
                future = asyncio.run_coroutine_threadsafe(
                    self._send_message_async(message),
                    loop
                )
                # 결과 대기 (최대 10초)
                future.result(10)
=======
            if self._shutdown:
                self.logger.warning("TelegramNotifier가 종료 상태입니다.")
                return False

            # 전역 루프 확인 및 재생성
            if (self._global_loop is None or
                    self._global_loop.is_closed() or
                    not self._global_loop_thread.is_alive()):
                self.logger.info("이벤트 루프 재생성 중...")
                self._ensure_global_loop()

            # 비동기 메시지 전송
            if self._global_loop and not self._global_loop.is_closed():
                try:
                    future = asyncio.run_coroutine_threadsafe(
                        self._send_message_async(message),
                        self._global_loop
                    )
                    result = future.result(timeout=15)
                    return result
                except Exception as e:
                    self.logger.error(f"비동기 전송 실패: {e}")
                    # 동기 방식으로 대체
                    return self._send_message_sync(message)
            else:
                return self._send_message_sync(message)
>>>>>>> 895e17d0

            return True
        except Exception as e:
            self.logger.error(f"텔레그램 메시지 전송 중 오류: {str(e)}", exc_info=True)
            return self._send_message_sync(message)


    def __del__(self):
        """소멸자에서 리소스 정리"""
        try:
<<<<<<< HEAD
            if self._loop and not self._loop.is_closed():
                if self._session and not self._session.closed:
                    asyncio.run_coroutine_threadsafe(
                        self._session.close(),
                        self._loop
                    )
                if self._sender_task and not self._sender_task.done():
                    self._sender_task.cancel()
=======
            url = f"https://api.telegram.org/bot{self.token}/sendMessage"
            data = {
                'chat_id': self.chat_id,
                'text': message,
                'parse_mode': 'Markdown'
            }
            response = requests.post(url, data=data, timeout=10)
            if response.status_code == 200:
                self.logger.debug("동기 방식으로 메시지 전송 성공")
                return True
            else:
                self.logger.error(f"동기 전송 실패 - 상태코드: {response.status_code}")
                return False
>>>>>>> 895e17d0
        except Exception as e:
            if self.logger:
                self.logger.error(f"리소스 정리 중 오류: {str(e)}")

    def send_trade_message(self, trade_type, ticker, amount, price=None, volume=None):
        """
        거래 알림 전송

        Args:
            trade_type (str): 거래 유형 ('매수' 또는 '매도')
            ticker (str): 코인 티커
            amount (float): 거래 금액 또는 수량
            price (float, optional): 거래 가격
            volume (float, optional): 거래 수량 (매수 시)

        Returns:
            bool: 전송 성공 여부
        """
        coin_symbol = ticker.split('-')[1] if '-' in ticker else ticker

        if trade_type == '매수':
            message = (
                f"🔵 *매수 완료*\n"
                f"───────────\n"
                f"• 매수자: `{self.usename}`\n"
                f"• 코인: `{coin_symbol}`\n"
                f"• 금액: `{amount:,.0f}원`\n"
            )
            if price:
                message += f"• 단가: `{price:,.2f}원`\n"
            if volume:
                message += f"• 수량: `{volume}`\n"

        elif trade_type == '매도':
            message = (
                f"🔴 *매도 완료*\n"
                f"───────────\n"
                f"• 매도자: `{self.usename}`\n"
                f"• 코인: `{coin_symbol}`\n"
                f"• 수량: `{amount}`\n"
            )
            if price:
                message += f"• 단가: `{price:,.2f}원`\n"
            if volume:
                message += f"• 금액: `{volume:,.0f}원`\n"

        else:
            message = f"거래 알림: {trade_type} {ticker} {amount}"

<<<<<<< HEAD
        return self.send_message(message)
=======
        return self.send_message(message)

    @classmethod
    def shutdown_all(cls):
        """모든 인스턴스 종료"""
        with cls._loop_lock:
            # 모든 인스턴스 종료 플래그 설정
            for instance in cls._instances:
                instance._shutdown = True

            # 전역 루프 종료
            if cls._global_loop and not cls._global_loop.is_closed():
                cls._global_loop.call_soon_threadsafe(cls._global_loop.stop)

            # 스레드 종료 대기
            if cls._global_loop_thread and cls._global_loop_thread.is_alive():
                cls._global_loop_thread.join(timeout=3)

            cls._global_loop = None
            cls._global_loop_thread = None

    def __del__(self):
        """소멸자에서 개별 인스턴스 정리"""
        self._shutdown = True
>>>>>>> 895e17d0
<|MERGE_RESOLUTION|>--- conflicted
+++ resolved
@@ -7,13 +7,8 @@
 from config import Config
 import requests
 from functools import lru_cache
-<<<<<<< HEAD
-=======
 import threading
 from concurrent.futures import ThreadPoolExecutor
-import weakref
-import time
->>>>>>> 895e17d0
 
 
 @lru_cache(maxsize=1)
@@ -27,14 +22,9 @@
     )
     return Bot(token=token, request=request)
 
-
+# TelegramNotifier 클래스
 class TelegramNotifier:
     """텔레그램 알림 클래스 (최적화)"""
-
-    _instances = weakref.WeakSet()
-    _global_loop = None
-    _global_loop_thread = None
-    _loop_lock = threading.Lock()
 
     def __init__(self, token, chat_id, logger=None, usename=None):
         """텔레그램 알림 초기화"""
@@ -42,95 +32,43 @@
         self.chat_id = chat_id
         self.bot = get_telegram_bot(token)
         self.logger = logger or logging.getLogger(__name__)
-<<<<<<< HEAD
-        self._session = None
-        self._message_queue = asyncio.Queue()
-        self._is_sending = False
+        self.usename = usename
+        self._executor = ThreadPoolExecutor(max_workers=1, thread_name_prefix="TelegramNotifier")
         self._loop = None
-        self._sender_task = None
+        self._loop_thread = None
+        self._shutdown = False
         self._initialize_async_components()
-        self.usename = usename
 
     def _initialize_async_components(self):
-            """비동기 컴포넌트 초기화"""
-            try:
-                # 메인 스레드에서 실행 중인 경우
-                self._loop = asyncio.get_event_loop()
-                if self._loop.is_closed():
-                    self._loop = asyncio.new_event_loop()
-                    asyncio.set_event_loop(self._loop)
-            except RuntimeError:
-                # 새 이벤트 루프 생성
-                self._loop = asyncio.new_event_loop()
-                asyncio.set_event_loop(self._loop)
-
-            # 새로운 방식: 별도의 스레드에서 이벤트 루프 실행
+        """비동기 컴포넌트 초기화 - 개선된 버전"""
+        try:
+            # 새로운 이벤트 루프 생성
+            self._loop = asyncio.new_event_loop()
+
+            # 별도 스레드에서 이벤트 루프 실행
             def run_event_loop():
                 asyncio.set_event_loop(self._loop)
-                self._loop.run_forever()
-
-            import threading
-            self._loop_thread = threading.Thread(target=run_event_loop, daemon=True, name="TelegramNotifierLoopThread")
-            self._loop_thread.start()
-
-    async def _get_session(self):
-        """비동기 HTTP 세션 관리"""
-        if self._session is None or self._session.closed:
-            self._session = aiohttp.ClientSession(
-                timeout=aiohttp.ClientTimeout(total=30)
-            )
-        return self._session
-=======
-        self.usename = usename
-        self._shutdown = False
-
-        # 전역 이벤트 루프 사용
-        self._ensure_global_loop()
-        TelegramNotifier._instances.add(self)
-
-    @classmethod
-    def _ensure_global_loop(cls):
-        """전역 이벤트 루프 보장"""
-        with cls._loop_lock:
-            if cls._global_loop is None or cls._global_loop.is_closed():
-                cls._create_global_loop()
-
-    @classmethod
-    def _create_global_loop(cls):
-        """전역 이벤트 루프 생성"""
-        try:
-            # 기존 루프 정리
-            if cls._global_loop_thread and cls._global_loop_thread.is_alive():
-                if cls._global_loop and not cls._global_loop.is_closed():
-                    cls._global_loop.call_soon_threadsafe(cls._global_loop.stop)
-                cls._global_loop_thread.join(timeout=2)
-
-            # 새 이벤트 루프 생성
-            cls._global_loop = asyncio.new_event_loop()
-
-            def run_event_loop():
-                asyncio.set_event_loop(cls._global_loop)
                 try:
-                    cls._global_loop.run_forever()
+                    self._loop.run_forever()
                 except Exception as e:
-                    logging.error(f"전역 이벤트 루프 실행 중 오류: {e}")
+                    self.logger.error(f"이벤트 루프 실행 중 오류: {e}")
                 finally:
-                    cls._global_loop.close()
-
-            cls._global_loop_thread = threading.Thread(
+                    self._loop.close()
+
+            self._loop_thread = threading.Thread(
                 target=run_event_loop,
                 daemon=True,
-                name="GlobalTelegramLoop"
-            )
-            cls._global_loop_thread.start()
-
-            # 루프 시작 대기
+                name="TelegramNotifierLoop"
+            )
+            self._loop_thread.start()
+
+            # 이벤트 루프가 시작될 때까지 잠시 대기
+            import time
             time.sleep(0.1)
 
         except Exception as e:
-            logging.error(f"전역 이벤트 루프 생성 실패: {e}")
-            cls._global_loop = None
->>>>>>> 895e17d0
+            self.logger.error(f"비동기 컴포넌트 초기화 실패: {e}")
+            self._loop = None
 
     async def _send_message_async(self, message):
         """비동기로 메시지 전송"""
@@ -145,123 +83,47 @@
             self.logger.error(f"텔레그램 메시지 전송 실패: {str(e)}")
             return False
 
-    async def _message_sender(self):
-        """메시지 큐 처리기"""
-        self._is_sending = True
-        try:
-            while True:
-                message = await self._message_queue.get()
-                if message is None:
-                    break
-
-                try:
-                    await self._send_message_async(message)
-                    await asyncio.sleep(0.5)
-                except Exception as e:
-                    self.logger.error(f"메시지 전송 중 오류: {str(e)}")
-                finally:
-                    self._message_queue.task_done()
-        finally:
-            self._is_sending = False
-
-
-    def _ensure_sender_task(self):
-        """메시지 전송 태스크 확인"""
-        if not self._is_sending:
-            loop = asyncio.get_event_loop()
-            if loop.is_closed():
-                loop = asyncio.new_event_loop()
-                asyncio.set_event_loop(loop)
-
-            self._loop = loop
-            asyncio.create_task(self._message_sender())
-
     def send_message(self, message):
-<<<<<<< HEAD
-        """메시지 전송 - 수정된 버전"""
-=======
-        """메시지 전송 - 개선된 버전"""
->>>>>>> 895e17d0
+        """메시지 전송 - 스레드 안전 버전"""
         try:
             self.logger.debug(f"텔레그램 메시지 전송 시도: {message[:30]}...")
 
-            # 기본 검증
+            # 토큰과 채팅 ID 확인
             if not self.token or not self.chat_id:
                 self.logger.error("텔레그램 토큰 또는 채팅 ID가 설정되지 않았습니다.")
                 return False
 
-<<<<<<< HEAD
-                # 기존 이벤트 루프 재사용
-            try:
-                loop = asyncio.get_event_loop()
-                if loop.is_closed():
-                    loop = asyncio.new_event_loop()
-                    asyncio.set_event_loop(loop)
-            except RuntimeError:
-                # 새 이벤트 루프 생성
-                loop = asyncio.new_event_loop()
-                asyncio.set_event_loop(loop)
-
-            # 이벤트 루프가 실행 중인지 확인
-            if not loop.is_running():
-                # 이벤트 루프가 실행 중이 아니면 코루틴 실행
-                loop.run_until_complete(self._send_message_async(message))
-            else:
-                # 이벤트 루프가 실행 중이면 태스크로 추가
-                future = asyncio.run_coroutine_threadsafe(
-                    self._send_message_async(message),
-                    loop
-                )
-                # 결과 대기 (최대 10초)
-                future.result(10)
-=======
+            # 종료 상태 확인
             if self._shutdown:
                 self.logger.warning("TelegramNotifier가 종료 상태입니다.")
                 return False
 
-            # 전역 루프 확인 및 재생성
-            if (self._global_loop is None or
-                    self._global_loop.is_closed() or
-                    not self._global_loop_thread.is_alive()):
-                self.logger.info("이벤트 루프 재생성 중...")
-                self._ensure_global_loop()
-
-            # 비동기 메시지 전송
-            if self._global_loop and not self._global_loop.is_closed():
+            # 이벤트 루프가 있고 실행 중인지 확인
+            if self._loop and not self._loop.is_closed():
                 try:
+                    # 코루틴을 별도 스레드의 이벤트 루프에서 실행
                     future = asyncio.run_coroutine_threadsafe(
                         self._send_message_async(message),
-                        self._global_loop
+                        self._loop
                     )
-                    result = future.result(timeout=15)
+                    # 결과 대기 (최대 10초)
+                    result = future.result(timeout=10)
                     return result
                 except Exception as e:
-                    self.logger.error(f"비동기 전송 실패: {e}")
-                    # 동기 방식으로 대체
-                    return self._send_message_sync(message)
+                    self.logger.error(f"이벤트 루프 실행 중 오류: {e}")
+                    return False
             else:
+                # 이벤트 루프가 없으면 동기 방식으로 전송 시도
                 return self._send_message_sync(message)
->>>>>>> 895e17d0
-
-            return True
+
         except Exception as e:
             self.logger.error(f"텔레그램 메시지 전송 중 오류: {str(e)}", exc_info=True)
-            return self._send_message_sync(message)
-
-
-    def __del__(self):
-        """소멸자에서 리소스 정리"""
-        try:
-<<<<<<< HEAD
-            if self._loop and not self._loop.is_closed():
-                if self._session and not self._session.closed:
-                    asyncio.run_coroutine_threadsafe(
-                        self._session.close(),
-                        self._loop
-                    )
-                if self._sender_task and not self._sender_task.done():
-                    self._sender_task.cancel()
-=======
+            return False
+
+    def _send_message_sync(self, message):
+        """동기 방식으로 메시지 전송 (백업용)"""
+        try:
+            import requests
             url = f"https://api.telegram.org/bot{self.token}/sendMessage"
             data = {
                 'chat_id': self.chat_id,
@@ -269,16 +131,10 @@
                 'parse_mode': 'Markdown'
             }
             response = requests.post(url, data=data, timeout=10)
-            if response.status_code == 200:
-                self.logger.debug("동기 방식으로 메시지 전송 성공")
-                return True
-            else:
-                self.logger.error(f"동기 전송 실패 - 상태코드: {response.status_code}")
-                return False
->>>>>>> 895e17d0
-        except Exception as e:
-            if self.logger:
-                self.logger.error(f"리소스 정리 중 오류: {str(e)}")
+            return response.status_code == 200
+        except Exception as e:
+            self.logger.error(f"동기 방식 메시지 전송 실패: {e}")
+            return False
 
     def send_trade_message(self, trade_type, ticker, amount, price=None, volume=None):
         """
@@ -325,31 +181,25 @@
         else:
             message = f"거래 알림: {trade_type} {ticker} {amount}"
 
-<<<<<<< HEAD
         return self.send_message(message)
-=======
-        return self.send_message(message)
-
-    @classmethod
-    def shutdown_all(cls):
-        """모든 인스턴스 종료"""
-        with cls._loop_lock:
-            # 모든 인스턴스 종료 플래그 설정
-            for instance in cls._instances:
-                instance._shutdown = True
-
-            # 전역 루프 종료
-            if cls._global_loop and not cls._global_loop.is_closed():
-                cls._global_loop.call_soon_threadsafe(cls._global_loop.stop)
+
+    def __del__(self):
+        """소멸자에서 리소스 정리"""
+        try:
+            self._shutdown = True
+
+            # 이벤트 루프 종료
+            if self._loop and not self._loop.is_closed():
+                self._loop.call_soon_threadsafe(self._loop.stop)
 
             # 스레드 종료 대기
-            if cls._global_loop_thread and cls._global_loop_thread.is_alive():
-                cls._global_loop_thread.join(timeout=3)
-
-            cls._global_loop = None
-            cls._global_loop_thread = None
-
-    def __del__(self):
-        """소멸자에서 개별 인스턴스 정리"""
-        self._shutdown = True
->>>>>>> 895e17d0
+            if self._loop_thread and self._loop_thread.is_alive():
+                self._loop_thread.join(timeout=1)
+
+            # 스레드 풀 종료
+            if hasattr(self, '_executor') and self._executor:
+                self._executor.shutdown(wait=False)
+
+        except Exception as e:
+            if self.logger:
+                self.logger.error(f"리소스 정리 중 오류: {str(e)}")