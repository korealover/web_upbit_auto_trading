from flask_login import current_user
from app.utils.scheduler_manager import scheduler_manager

from app.utils.telegram_utils import TelegramNotifier
try:
    from app.utils.thread_monitor import thread_monitor, monitor_trading_thread
    THREAD_MONITOR_AVAILABLE = True
except ImportError:
    THREAD_MONITOR_AVAILABLE = False
    # 더미 클래스와 데코레이터
    class DummyThreadMonitor:
        def register_thread(self, **kwargs):
            pass
        def unregister_thread(self, **kwargs):
            pass
        def monitor_thread_context(self, **kwargs):
            from contextlib import nullcontext
            return nullcontext()
    
    thread_monitor = DummyThreadMonitor()
    def monitor_trading_thread(**kwargs):
        def decorator(func):
            return func
        return decorator

from config import Config
import datetime
import time
import threading
from app.utils.shared import trading_bots, lock  # 공유 자원 가져오기
shutdown_event = threading.Event()  # 글로벌 종료 이벤트 정의

class UpbitTradingBot:
    """업비트 자동 거래 봇 클래스"""

    def __init__(self, args, upbit_api, strategy, logger, username=None):
        """초기화"""
        self.args = args
        self.api = upbit_api
        self.strategy = strategy
        self.logger = logger
        self.username = username
        self.job_id = None
        self.is_running = False

        # 사용자 ID 확인 및 저장
        self.user_id = None
        if hasattr(args, 'user_id'):
            self.user_id = args.user_id
            self.logger.info(f"봇 초기화: 사용자 ID {self.user_id} (객체 속성)")
        elif isinstance(args, dict) and 'user_id' in args:
            self.user_id = args['user_id']
            self.logger.info(f"봇 초기화: 사용자 ID {self.user_id} (딕셔너리)")

        # 텔레그램 알림 초기화
        self.telegram_enabled = Config.TELEGRAM_NOTIFICATIONS_ENABLED
        if self.telegram_enabled and Config.TELEGRAM_BOT_TOKEN and Config.TELEGRAM_CHAT_ID:
            self.telegram = TelegramNotifier(Config.TELEGRAM_BOT_TOKEN, Config.TELEGRAM_CHAT_ID, logger, self.username)
            self.logger.info("텔레그램 알림 기능 활성화됨")
        else:
            self.telegram = None
            if self.telegram_enabled:
                self.logger.warning("텔레그램 알림 기능이 활성화되었지만, 봇 토큰 또는 채팅 ID가 설정되지 않았습니다.")
                self.telegram_enabled = False

    def send_trade_notification(self, trade_type, ticker, order_result):
        """거래 알림 전송"""
        if not self.telegram_enabled or not self.telegram:
            return

        try:
            if trade_type == 'BUY':
                # 매수 알림
                amount = float(order_result.get('price', 0))
                price = self.api.get_current_price(ticker)
                volume = float(order_result.get('volume', 0))
                self.telegram.send_trade_message('매수', ticker, amount, price, volume)
            elif trade_type == 'SELL':
                # 매도 알림
                volume = float(order_result.get('volume', 0))
                price = self.api.get_current_price(ticker)
                amount = price * volume if price and volume else 0
                self.telegram.send_trade_message('매도', ticker, volume, price, amount)
        except Exception as e:
            self.logger.error(f"텔레그램 거래 알림 전송 중 오류: {str(e)}")

    def _get_field_value(self, field, default=None):
        """폼 필드나 딕셔너리 값을 안전하게 추출"""
        if field is None:
            return default

        # WTForms 필드인 경우
        if hasattr(field, 'data'):
            value = field.data
        else:
            # 일반 값인 경우
            value = field

        # 문자열인 경우 정수로 변환 시도
        if isinstance(value, str) and value.isdigit():
            try:
                return int(value)
            except ValueError:
                return default

        return value

    def get_ticker(self):
        """ticker 값을 안전하게 가져오기"""
        if isinstance(self.args, dict):
            return self.args.get('ticker', 'Unknown')
        elif hasattr(self.args, 'ticker'):
            return self._get_field_value(getattr(self.args, 'ticker', None), 'Unknown')
        else:
            return 'Unknown'

    def trading(self):
        """트레이딩 로직 실행"""
        try:
            # 기본 검증 먼저 수행
            if not self._validate_trading_conditions():
                return None

            # 스레드 모니터링 등록 (사용 가능한 경우만)
            if THREAD_MONITOR_AVAILABLE:
                ticker_value = self._get_field_value(self.args.get('ticker') if isinstance(self.args, dict) else getattr(self.args, 'ticker', None))
                strategy_value = self._get_field_value(self.args.get('strategy') if isinstance(self.args, dict) else getattr(self.args, 'strategy', None))

                thread_monitor.register_thread(
                    user_id=self.username,
                    ticker=ticker_value,
                    strategy=strategy_value
                )

            # 필드 값들을 안전하게 추출 - 통합된 방식
            ticker = self._get_field_value(
                self.args.get('ticker') if isinstance(self.args, dict) else getattr(self.args, 'ticker', None)
            )
            buy_amount = self._get_field_value(
                self.args.get('buy_amount') if isinstance(self.args, dict) else getattr(self.args, 'buy_amount', None)
            )
            min_cash = self._get_field_value(
                self.args.get('min_cash') if isinstance(self.args, dict) else getattr(self.args, 'min_cash', None)
            )
            # 매수 평단가 이하 매도 금지
            prevent_loss_sale = self._get_field_value(
                self.args.get('prevent_loss_sale') if isinstance(self.args, dict) else getattr(self.args, 'prevent_loss_sale', None),
                'Y'
            )
            # 장기 투자
            long_term_investment= self._get_field_value(
                self.args.get('long_term_investment') if isinstance(self.args, dict) else getattr(self.args, 'long_term_investment', None),
                'N'
            )
            # 최대 주문 금액 추가
            max_order_amount = self._get_field_value(
                self.args.get('max_order_amount') if isinstance(self.args, dict) else getattr(self.args, 'max_order_amount', None),
                0  # 기본값 5만원
            )

            # 전략 이름 안전하게 가져오기 - 개선된 부분
            strategy_name = self._get_field_value(
                self.args.get('strategy') if isinstance(self.args, dict) else getattr(self.args, 'strategy', None),
                'bollinger'  # 기본값을 'bollinger'로 변경
            )

            if not ticker:
                self.logger.error("티커 정보를 가져올 수 없습니다.")
                self.logger.error(f"디버그 - args 타입: {type(self.args)}")
                self.logger.error(f"디버그 - args 내용: {self.args}")
                return None

            if strategy_name == 'volatility':
                # 변동성 돌파 전략 사용
                self.logger.info(f"변동성 돌파 전략으로 거래 분석 시작: {ticker}")
                k_value = self._get_field_value(
                    self.args.get('k') if isinstance(self.args, dict) else getattr(self.args, 'k', None)
                )
                target_profit = self._get_field_value(
                    self.args.get('target_profit') if isinstance(self.args, dict) else getattr(self.args, 'target_profit', None)
                )
                stop_loss = self._get_field_value(
                    self.args.get('stop_loss') if isinstance(self.args, dict) else getattr(self.args, 'stop_loss', None)
                )
                signal = self.strategy.generate_volatility_signal(ticker, k_value, target_profit, stop_loss)

            elif strategy_name == 'adaptive':
                # 어댑티브 전략 사용
                self.logger.info(f"어댑티브 전략으로 거래 분석 시작: {ticker}")
                signal = self.strategy.generate_signal(ticker)

            elif strategy_name == 'ensemble':
                # 앙상블 전략 사용
                self.logger.info(f"앙상블 전략으로 거래 분석 시작: {ticker}")
                signal = self.strategy.generate_signal(ticker)

            elif strategy_name == 'rsi':
                # RSI 전략 사용
                self.logger.info(f"RSI 전략으로 거래 분석 시작: {ticker}")
                rsi_period = self._get_field_value(
                    self.args.get('rsi_period') if isinstance(self.args, dict) else getattr(self.args, 'rsi_period', None)
                )
                rsi_oversold = self._get_field_value(
                    self.args.get('rsi_oversold') if isinstance(self.args, dict) else getattr(self.args, 'rsi_oversold', None)
                )
                rsi_overbought = self._get_field_value(
                    self.args.get('rsi_overbought') if isinstance(self.args, dict) else getattr(self.args, 'rsi_overbought', None)
                )
                rsi_timeframe = self._get_field_value(
                    self.args.get('rsi_timeframe') if isinstance(self.args, dict) else getattr(self.args, 'rsi_timeframe', None)
                )
                signal = self.strategy.generate_signal(ticker, rsi_period, rsi_oversold, rsi_overbought, rsi_timeframe)

            else:
                # 볼린저 밴드 전략 사용 (기본값)
                interval = self._get_field_value(
                    self.args.get('interval') if isinstance(self.args, dict) else getattr(self.args, 'interval', None)
                )
                window = self._get_field_value(
                    self.args.get('window') if isinstance(self.args, dict) else getattr(self.args, 'window', None)
                )
                multiplier = self._get_field_value(
                    self.args.get('multiplier') if isinstance(self.args, dict) else getattr(self.args, 'multiplier', None)
                )
                buy_multiplier = self._get_field_value(
                    self.args.get('buy_multiplier') if isinstance(self.args, dict) else getattr(self.args, 'buy_multiplier', None)
                )
                sell_multiplier = self._get_field_value(
                    self.args.get('sell_multiplier') if isinstance(self.args, dict) else getattr(self.args, 'sell_multiplier', None)
                )

                self.logger.info(f"볼린저 밴드 전략으로 거래 분석 시작: {ticker}, 간격: {interval}")

                # OHLCV 데이터 가져오기
                prices_data = self.api.get_ohlcv_data(ticker, interval, window + 5)  # 여유있게 가져옴

                if prices_data is None or len(prices_data) < window:
                    self.logger.error(f"가격 데이터를 충분히 가져오지 못했습니다. 받은 데이터 수: {0 if prices_data is None else len(prices_data)}")
                    return None

                # 종가 데이터만 추출
                prices = prices_data['close']
                # print(ticker, prices, window, multiplier)

                if strategy_name == 'bollinger_asymmetric':
                    # 매매 신호 생성 (비대칭 볼린저 밴드 전략에 맞는 매개변수 전달)
<<<<<<< HEAD
                    signal = self.strategy.generate_signal(ticker, prices, window, buy_multiplier, sell_multiplier)
                else:
                    # 매매 신호 생성 (볼린저 밴드 전략에 맞는 매개변수 전달)
                    signal = self.strategy.generate_signal(ticker, prices, window, multiplier)
=======
                    signal_result = self.strategy.generate_signal(ticker, prices, window, buy_multiplier, sell_multiplier, use_rsi_filter, rsi_threshold, interval)
                else:
                    # 매매 신호 생성 (볼린저 밴드 전략에 맞는 매개변수 전달)
                    signal_result = self.strategy.generate_signal(ticker, prices, window, multiplier, use_rsi_filter, rsi_threshold, interval)

                signal = signal_result['signal']
                sell_ratio = signal_result.get('sell_ratio', 1.0)
>>>>>>> 895e17d0

                # 잔고 조회
                balance_cash = self.api.get_balance_cash()
                balance_coin = self.api.get_balance_coin(ticker)

                # 잔고 정보 로깅
                if balance_cash is not None:
                    self.logger.info(f"보유 현금: {balance_cash:,.2f}원")

                if balance_coin is not None and balance_coin > 0:
                    avg_price = self.api.get_buy_avg(ticker)
                    current_price = self.api.get_current_price(ticker)

                    if avg_price and current_price:
                        profit_loss = (current_price - avg_price) / avg_price * 100
                        value = balance_coin * current_price
                        self.logger.info(f"보유 {ticker}: {balance_coin} (평균가: {avg_price:,.2f}, 현재가치: {value:,.2f}원, 수익률: {profit_loss:.2f}%)")

                # 매매 신호에 따른 주문 처리
                if signal == 'BUY' and balance_cash and balance_cash > min_cash:
                    # max_order_amount가 0이 아닌 경우에만 제한 로직 적용
                    if max_order_amount > 0:
                        # 현재 해당 코인의 보유량과 평균매수가 조회
                        current_balance = self.api.get_balance_coin(ticker) or 0
                        avg_buy_price = self.api.get_buy_avg(ticker) or 0

                        # 현재까지 투자한 총 금액 계산
                        total_invested_amount = current_balance * avg_buy_price if current_balance > 0 and avg_buy_price > 0 else 0

                        self.logger.info(f"({ticker}) - 현재 보유량: {current_balance}, 평균매수가: {avg_buy_price:,.2f}원")
                        self.logger.info(f"({ticker}) - 현재까지 투자한 총 금액: {total_invested_amount:,.2f}원")
                        self.logger.info(f"({ticker}) - 최대 주문 가능 금액: {max_order_amount:,.2f}원")

                        # 이미 투자한 금액이 최대 주문 금액을 초과하는 경우
                        if total_invested_amount >= max_order_amount:
                            self.logger.info(f"({ticker}) - 최대 주문 금액 초과로 매수를 건너뜁니다. (투자금액: {total_invested_amount:,.2f}원 >= 제한금액: {max_order_amount:,.2f}원)")
                            return None

                        # 남은 주문 가능 금액 계산
                        remaining_amount = max_order_amount - total_invested_amount

                        # 실제 매수 금액을 남은 금액과 비교하여 조정
                        actual_buy_amount = min(buy_amount, remaining_amount)

                        if actual_buy_amount != buy_amount:
                            self.logger.info(
                                f"매수 금액이 남은 주문 가능 금액으로 조정됨: {buy_amount:,.2f}원 → {actual_buy_amount:,.2f}원")

                        # 조정된 매수 금액이 최소 주문 금액보다 작은 경우
                        if actual_buy_amount < 5000:
                            self.logger.info(f"남은 주문 가능 금액이 최소 주문 금액(5,000원) 미만입니다. (남은 금액: {actual_buy_amount:,.2f}원)")
                            return None

                    else:
                        # max_order_amount가 0인 경우 제한 없이 매수
                        actual_buy_amount = buy_amount
                        self.logger.info("최대 주문 금액 제한 없음 (max_order_amount = 0)")

                    self.logger.info(f"매수 시그널 발생: {actual_buy_amount:,.2f}원 매수 시도")
                    order_result = self.api.order_buy_market(ticker, actual_buy_amount)

                    # 매수 완료 텔레그램 알림 전송
                    if order_result and not isinstance(order_result, int) and 'error' not in order_result:
                        # 주문 UUID 추출
                        order_uuid = order_result.get('uuid')
                        self.logger.info(f"매수 주문 접수됨, UUID: {order_uuid}")

                        # 거래 체결 확인을 위해 잠시 대기
                        time.sleep(2)

                        # 현재 시장 가격 조회
                        current_price = self.api.get_current_price(ticker)

                        # 주문 후 실제 잔고 변화 확인
                        before_coin = balance_coin or 0
                        after_coin = self.api.get_balance_coin(ticker) or 0

                        # 실제 매수된 수량 계산
                        actual_volume = after_coin - before_coin

                        if actual_volume > 0:
                            self.logger.info(f"매수 체결 확인: {actual_volume} {ticker.split('-')[1]} 매수됨")

                            # 매수 금액 (실제 지불한 금액)
                            amount = actual_buy_amount  # 주문 금액 사용

                            # 텔레그램 알림 전송
                            self.send_trade_notification('BUY', ticker, {
                                'price': amount,
                                'volume': actual_volume
                            })

                            # 거래 기록 저장
                            self.record_trade('BUY', ticker, current_price, actual_volume, amount)
                        else:
                            self.logger.warning(f"매수 주문이 접수되었으나 아직 체결되지 않았습니다. UUID: {order_uuid}")

                            # 체결되지 않은 경우, 예상 수량으로 기록
                            estimated_volume = actual_buy_amount / current_price if current_price else 0
                            self.logger.info(f"예상 매수 수량: {estimated_volume} (현재가 기준)")

                            # 거래 기록 저장 (예상 수량 사용)
                            self.record_trade('BUY', ticker, current_price, estimated_volume, actual_buy_amount)

                    return order_result
                elif signal == 'SELL' or signal == 'PARTIAL_SELL' and balance_coin and balance_coin > 0:
                    self.logger.info(f"매도 시그널 발생: {balance_coin} {ticker.split('-')[1]} 매도 시도")

                    # 현재가 조회하여 보유 코인 가치 확인
                    current_price = self.api.get_current_price(ticker)
                    if not current_price:
                        self.logger.error("현재가를 조회할 수 없어 매도를 건너뜁니다.")
                        return None

                    if long_term_investment == 'Y':
                        self.logger.info(f"장기 보유 코인이므로 매도를 건너뜁니다.")
                        return None

                    avg_buy_price = self.api.get_buy_avg(ticker)  # 평단가를 미리 조회

                    # 손절 금지 설정을 확인하여 매도를 건너뜁니다. (기본값: Y) 최소 0.001는 먹자(0.1%는 수수료(매수/매도)를 주니까 -> 0.01%은 수수료, 0.01%은 먹자)
                    if prevent_loss_sale == 'Y' and avg_buy_price and current_price < (avg_buy_price * 1.002):
                        self.logger.info(f"손절 금지 설정됨. 현재가({current_price}) < 평균 단가({avg_buy_price}). 매도하지 않습니다.")
                        return None

                    if current_price:
                        total_value = balance_coin * current_price
                        self.logger.info(f"현재 보유 코인 총 가치: {total_value:,.2f}원")

                        # 전체 가치가 5,000원 미만인 경우 경고
                        if total_value < 5000:
                            self.logger.warning(f"보유 코인 총 가치({total_value:,.2f}원)가 최소 주문 금액(5,000원) 미만입니다. 매도를 건너뜁니다.")
                            return None

                    # 분할 매도 처리
                    sell_portion = self._get_field_value(self.args.get('sell_portion') if isinstance(self.args, dict) else getattr(self.args, 'sell_portion', None),1.0)

                    # 매도 전략 결정
                    if sell_portion < 1.0:
                        # 현재 보유량과 가치 확인
                        balance = self.api.get_balance_coin(ticker)
                        current_price = self.api.get_current_price(ticker)

                        if balance and current_price:
                            total_value = balance * current_price
                            estimated_sell_value = total_value * sell_portion
                            min_order_value = 5000

                            # 최소 매도 금액 체크 및 조정
                            if estimated_sell_value < min_order_value:
                                if min_order_value <= total_value < 10000:
                                    # 전체 보유가 5,000원 이상 10,000원 미만인 경우 전량 매도
                                    self.logger.info(f"{ticker} 예상 매도 금액({estimated_sell_value:,.0f}원)이 최소 금액 미만으로 전량 매도로 변경")
                                    sell_portion = 1.0
                                    order_result = self.api.order_sell_market_partial(ticker, sell_portion)
                                elif total_value < min_order_value:
                                    # 전체 보유가 최소 금액 미만인 경우 매도 보류
                                    self.logger.warning(f"{ticker} 전체 보유가치({total_value:,.0f}원)가 최소 매도 금액 미만으로 매도 보류")
                                    order_result = {"error": {"name": "insufficient_value", "message": "최소 매도 금액 미만"}}
                                else:
                                    # 보유가치가 충분하지만 분할 매도 금액이 부족한 경우
                                    # 최소 금액을 충족하는 매도 비율로 조정
                                    adjusted_portion = min(1.0, (min_order_value + 1000) / total_value)  # 여유분 추가
                                    self.logger.info(f"{ticker} 매도 비율을 최소 금액 충족을 위해 {sell_portion:.2f}에서 {adjusted_portion:.2f}로 조정")
                                    sell_portion = adjusted_portion
                                    order_result = self.api.order_sell_market_partial(ticker, sell_portion)
                            else:
                                # 정상적인 분할 매도 진행
                                if signal == 'PARTIAL_SELL':
                                    sell_portion = sell_portion * sell_ratio
                                    self.logger.info(f"{ticker} 분할 매도 시도 및 RSI보조지표 사용(PARTIAL_SELL): 보유량의 {sell_portion * 100:.1f}% 매도, RSI보조지표: {sell_ratio}")
                                else:
                                    self.logger.info(f"{ticker} 분할 매도 시도: 보유량의 {sell_portion * 100:.1f}% 매도")
                                order_result = self.api.order_sell_market_partial(ticker, sell_portion)

                            # 분할 매도에서 오류가 발생한 경우 처리
                            if order_result and 'error' in order_result:
                                error_name = order_result['error'].get('name', '')

                                if error_name == 'insufficient_total_value':
                                    self.logger.warning("보유 코인 가치가 부족하여 매도를 건너뜁니다.")
                                    return None
                                elif error_name == 'too_small_volume':
                                    self.logger.warning("매도 수량이 너무 적어 전량 매도로 전환합니다.")
                                    # 전량 매도로 재시도
                                    order_result = self.api.order_sell_market(ticker, balance_coin)
                                else:
                                    self.logger.error(f"분할 매도 오류: {order_result['error']['message']}")
                                    return None
                        else:
                            self.logger.error(f"{ticker} 보유량 또는 현재가 정보를 가져올 수 없음")
                            return None
                    else:
                        self.logger.info(f"전량 매도 시도: {balance_coin} {ticker.split('-')[1]}")
                        order_result = self.api.order_sell_market(ticker, balance_coin)

                    # 매도 완료 텔레그램 알림 전송
                    if order_result and not isinstance(order_result, int) and 'error' not in order_result:
                        # 주문 UUID 추출
                        order_uuid = order_result.get('uuid')
                        self.logger.info(f"매도 주문 접수됨, UUID: {order_uuid}")

                        # 거래 체결 확인을 위해 잠시 대기
                        time.sleep(2)

                        # 현재 가격 조회
                        current_price = self.api.get_current_price(ticker)

                        # 실제 매도된 수량 계산
                        if 'actual_sell_portion' in order_result:
                            # 분할 매도에서 조정된 비율 사용
                            actual_portion = order_result['actual_sell_portion']
                            volume = balance_coin * actual_portion
                            self.logger.info(f"실제 매도된 비율: {actual_portion * 100:.1f}% (원래 계획: {sell_portion * 100:.1f}%)")
                        elif sell_portion < 1.0:
                            volume = balance_coin * sell_portion
                        else:
                            volume = balance_coin

                        # 매도 금액 계산
                        amount = volume * current_price if current_price else 0

                        # 텔레그램 알림 전송
                        self.send_trade_notification('SELL', ticker, {
                            'volume': volume
                        })

                        # 평균 매수가 조회 및 수익률 계산
                        avg_buy_price = self.api.get_buy_avg(ticker)
                        profit_loss = ((current_price - avg_buy_price) / avg_buy_price * 100) if avg_buy_price else None

                        # 거래 기록 저장
                        self.record_trade('SELL', ticker, current_price, volume, amount, profit_loss)

                    return order_result
                else:
                    self.logger.info("포지션 유지 (매수/매도 조건 불충족)")

        except Exception as e:
            self.logger.error(f"거래 중 오류 발생: {str(e)}", exc_info=True)

        return None

    def run_cycle(self):
        """거래 사이클 실행"""
        try:
            if shutdown_event.is_set():
                self.logger.info("종료 신호를 받았습니다. 거래 사이클을 중단합니다.")
                return

            self.logger.info("=" * 20 + f" 거래자 ID : {self.username} " + "=" * 20)
            ticker = self.get_ticker()  # 새로운 메서드 사용
            # ticker = self._get_field_value(getattr(self.args, 'ticker', None), 'Unknown')
            self.logger.info(f"거래 사이클 시작: {ticker}")

            # 트레이딩 실행
            ret = self.trading()

            if ret:
                self.logger.info(f"거래 결과: {ret}")

            self.logger.info(f"거래 사이클 종료: {ticker}")
            self.logger.info("=" * 60)

        except Exception as e:
            self.logger.error(f"실행 중 오류 발생: {str(e)}", exc_info=True)

    def record_trade(self, trade_type, ticker, price, volume, amount, profit_loss=None):
        """거래 기록 저장"""
        try:
            # 전역 앱 인스턴스 사용 (create_app 재호출 방지)
            try:
                from flask import current_app
                app = current_app._get_current_object()
            except RuntimeError:
                # 현재 앱 컨텍스트가 없는 경우 전역 앱 인스턴스 사용
                from app import app
                if not app:
                    self.logger.warning("앱 인스턴스를 찾을 수 없습니다. 거래 기록 저장을 건너뜁니다.")
                    return

            with app.app_context():
                from app.models import TradeRecord, db
                from app.models import kst_now

                # 매도인 경우 수익/손실률 계산
                if trade_type == 'SELL':
                    try:
                        avg_buy_price = self.api.get_buy_avg(ticker)
                        if avg_buy_price and avg_buy_price > 0:
                            profit_loss = ((price - avg_buy_price) / avg_buy_price) * 100
                            self.logger.info(f"수익률 계산: 매도가({price}) - 평균매수가({avg_buy_price}) = {profit_loss:.2f}%")
                    except Exception as e:
                        self.logger.warning(f"수익률 계산 실패: {str(e)}")

                # 전략 이름 안전하게 가져오기
                strategy_name = self._get_field_value(
                    self.args.get('strategy') if isinstance(self.args, dict) else getattr(self.args, 'strategy', None),
                    'bollinger'  # 기본값을 'bollinger'로 변경
                )

                # TradeRecord 생성 및 저장
                trade_record = TradeRecord(
                    user_id=self.user_id,
                    ticker=ticker,
                    trade_type=trade_type,
                    price=price,
                    volume=volume,
                    amount=amount,
                    profit_loss=profit_loss,
                    strategy=strategy_name,
                    timestamp=kst_now()
                )

                db.session.add(trade_record)
                db.session.commit()

                self.logger.info(f"거래 기록 저장 완료: {trade_type} {ticker} {volume} @ {price}")

        except Exception as e:
            self.logger.error(f"거래 기록 저장 중 오류: {str(e)}")
            import traceback
            self.logger.error(f"상세 오류: {traceback.format_exc()}")

    def start_scheduled_trading(self, interval_seconds=None):
        """스케줄링된 트레이딩 시작"""
        if self.is_running:
            self.logger.warning("이미 실행 중인 트레이딩 봇입니다.")
            return False

        # 간격 설정 (기본값: args에서 가져오기)
        if interval_seconds is None:
            interval_seconds = self._get_field_value(getattr(self.args, 'sleep_time', None), 60)

        # interval_seconds를 정수로 변환
        try:
            interval_seconds = int(interval_seconds)
        except (ValueError, TypeError):
            interval_seconds = 60  # 기본값

        # 작업 ID 생성
        ticker = self._get_field_value(getattr(self.args, 'ticker', None))
        strategy = self._get_field_value(getattr(self.args, 'strategy', None))
        self.job_id = f"Trading_bot_{self.user_id}_{ticker}_{strategy}_{int(datetime.now().timestamp())}"

        # 스케줄러에 작업 추가
        success = scheduler_manager.add_trading_job(
            job_id=self.job_id,
            trading_func=self._scheduled_trading_cycle,
            interval_seconds=interval_seconds,
            user_id=self.username,
            ticker=ticker,
            strategy=strategy
        )

        if success:
            self.is_running = True
            self.logger.info(f"스케줄링된 트레이딩 시작: {self.job_id}")
            return True
        else:
            self.logger.error("스케줄링된 트레이딩 시작 실패")
            return False

    def stop_scheduled_trading(self):
        """스케줄링된 트레이딩 중지"""
        if not self.is_running or not self.job_id:
            return False

        success = scheduler_manager.remove_job(self.job_id)
        if success:
            self.is_running = False
            self.logger.info(f"스케줄링된 트레이딩 중지: {self.job_id}")
            return True
        else:
            self.logger.error("스케줄링된 트레이딩 중지 실패")
            return False

    def _scheduled_trading_cycle(self):
        """스케줄러에서 호출되는 트레이딩 사이클"""
        try:
            # 작업 실행 횟수 업데이트
            if self.job_id and self.job_id in scheduler_manager.active_jobs:
                job_info = scheduler_manager.active_jobs[self.job_id]
                job_info['run_count'] += 1
                job_info['last_run'] = datetime.now()

            # 기존 trading() 메서드 호출
            self.trading()

        except Exception as e:
            self.logger.error(f"스케줄링된 트레이딩 사이클 실행 중 오류: {e}", exc_info=True)

    def _validate_trading_conditions(self):
        """거래 실행 전 기본 조건 검증"""
        try:
            # API 키 유효성 검증
            is_valid, error_msg = self.api.validate_api_keys()
            if not is_valid:
                self.logger.error(f"API 키 검증 실패: {error_msg}")
                return False

            # 현금 잔고 조회 가능한지 확인
            cash_balance = self.api.get_balance_cash()
            if cash_balance is None:
                self.logger.error("현금 잔고 조회에 실패했습니다.")
                return False

            return True

        except Exception as e:
            self.logger.error(f"거래 조건 검증 중 오류: {e}")
            return False<|MERGE_RESOLUTION|>--- conflicted
+++ resolved
@@ -117,10 +117,6 @@
     def trading(self):
         """트레이딩 로직 실행"""
         try:
-            # 기본 검증 먼저 수행
-            if not self._validate_trading_conditions():
-                return None
-
             # 스레드 모니터링 등록 (사용 가능한 경우만)
             if THREAD_MONITOR_AVAILABLE:
                 ticker_value = self._get_field_value(self.args.get('ticker') if isinstance(self.args, dict) else getattr(self.args, 'ticker', None))
@@ -152,11 +148,6 @@
                 self.args.get('long_term_investment') if isinstance(self.args, dict) else getattr(self.args, 'long_term_investment', None),
                 'N'
             )
-            # 최대 주문 금액 추가
-            max_order_amount = self._get_field_value(
-                self.args.get('max_order_amount') if isinstance(self.args, dict) else getattr(self.args, 'max_order_amount', None),
-                0  # 기본값 5만원
-            )
 
             # 전략 이름 안전하게 가져오기 - 개선된 부분
             strategy_name = self._get_field_value(
@@ -229,7 +220,12 @@
                     self.args.get('sell_multiplier') if isinstance(self.args, dict) else getattr(self.args, 'sell_multiplier', None)
                 )
 
+                # 우선  use_rsi_filter, rsi_threshold 값을 default 로 셋팅하고 모니터링 해보자
+                use_rsi_filter = True
+                rsi_threshold = 30
+
                 self.logger.info(f"볼린저 밴드 전략으로 거래 분석 시작: {ticker}, 간격: {interval}")
+                self.logger.info(f"급락 방지 필터 사용: {use_rsi_filter}, RSI 임계값: {rsi_threshold}")
 
                 # OHLCV 데이터 가져오기
                 prices_data = self.api.get_ohlcv_data(ticker, interval, window + 5)  # 여유있게 가져옴
@@ -240,24 +236,13 @@
 
                 # 종가 데이터만 추출
                 prices = prices_data['close']
-                # print(ticker, prices, window, multiplier)
 
                 if strategy_name == 'bollinger_asymmetric':
                     # 매매 신호 생성 (비대칭 볼린저 밴드 전략에 맞는 매개변수 전달)
-<<<<<<< HEAD
-                    signal = self.strategy.generate_signal(ticker, prices, window, buy_multiplier, sell_multiplier)
+                    signal = self.strategy.generate_signal(ticker, prices, window, buy_multiplier, sell_multiplier, use_rsi_filter, rsi_threshold)
                 else:
                     # 매매 신호 생성 (볼린저 밴드 전략에 맞는 매개변수 전달)
-                    signal = self.strategy.generate_signal(ticker, prices, window, multiplier)
-=======
-                    signal_result = self.strategy.generate_signal(ticker, prices, window, buy_multiplier, sell_multiplier, use_rsi_filter, rsi_threshold, interval)
-                else:
-                    # 매매 신호 생성 (볼린저 밴드 전략에 맞는 매개변수 전달)
-                    signal_result = self.strategy.generate_signal(ticker, prices, window, multiplier, use_rsi_filter, rsi_threshold, interval)
-
-                signal = signal_result['signal']
-                sell_ratio = signal_result.get('sell_ratio', 1.0)
->>>>>>> 895e17d0
+                    signal = self.strategy.generate_signal(ticker, prices, window, multiplier, use_rsi_filter, rsi_threshold)
 
                 # 잔고 조회
                 balance_cash = self.api.get_balance_cash()
@@ -278,46 +263,8 @@
 
                 # 매매 신호에 따른 주문 처리
                 if signal == 'BUY' and balance_cash and balance_cash > min_cash:
-                    # max_order_amount가 0이 아닌 경우에만 제한 로직 적용
-                    if max_order_amount > 0:
-                        # 현재 해당 코인의 보유량과 평균매수가 조회
-                        current_balance = self.api.get_balance_coin(ticker) or 0
-                        avg_buy_price = self.api.get_buy_avg(ticker) or 0
-
-                        # 현재까지 투자한 총 금액 계산
-                        total_invested_amount = current_balance * avg_buy_price if current_balance > 0 and avg_buy_price > 0 else 0
-
-                        self.logger.info(f"({ticker}) - 현재 보유량: {current_balance}, 평균매수가: {avg_buy_price:,.2f}원")
-                        self.logger.info(f"({ticker}) - 현재까지 투자한 총 금액: {total_invested_amount:,.2f}원")
-                        self.logger.info(f"({ticker}) - 최대 주문 가능 금액: {max_order_amount:,.2f}원")
-
-                        # 이미 투자한 금액이 최대 주문 금액을 초과하는 경우
-                        if total_invested_amount >= max_order_amount:
-                            self.logger.info(f"({ticker}) - 최대 주문 금액 초과로 매수를 건너뜁니다. (투자금액: {total_invested_amount:,.2f}원 >= 제한금액: {max_order_amount:,.2f}원)")
-                            return None
-
-                        # 남은 주문 가능 금액 계산
-                        remaining_amount = max_order_amount - total_invested_amount
-
-                        # 실제 매수 금액을 남은 금액과 비교하여 조정
-                        actual_buy_amount = min(buy_amount, remaining_amount)
-
-                        if actual_buy_amount != buy_amount:
-                            self.logger.info(
-                                f"매수 금액이 남은 주문 가능 금액으로 조정됨: {buy_amount:,.2f}원 → {actual_buy_amount:,.2f}원")
-
-                        # 조정된 매수 금액이 최소 주문 금액보다 작은 경우
-                        if actual_buy_amount < 5000:
-                            self.logger.info(f"남은 주문 가능 금액이 최소 주문 금액(5,000원) 미만입니다. (남은 금액: {actual_buy_amount:,.2f}원)")
-                            return None
-
-                    else:
-                        # max_order_amount가 0인 경우 제한 없이 매수
-                        actual_buy_amount = buy_amount
-                        self.logger.info("최대 주문 금액 제한 없음 (max_order_amount = 0)")
-
-                    self.logger.info(f"매수 시그널 발생: {actual_buy_amount:,.2f}원 매수 시도")
-                    order_result = self.api.order_buy_market(ticker, actual_buy_amount)
+                    self.logger.info(f"매수 시그널 발생: {buy_amount:,.2f}원 매수 시도")
+                    order_result = self.api.order_buy_market(ticker, buy_amount)
 
                     # 매수 완료 텔레그램 알림 전송
                     if order_result and not isinstance(order_result, int) and 'error' not in order_result:
@@ -342,7 +289,7 @@
                             self.logger.info(f"매수 체결 확인: {actual_volume} {ticker.split('-')[1]} 매수됨")
 
                             # 매수 금액 (실제 지불한 금액)
-                            amount = actual_buy_amount  # 주문 금액 사용
+                            amount = buy_amount  # 주문 금액 사용
 
                             # 텔레그램 알림 전송
                             self.send_trade_notification('BUY', ticker, {
@@ -356,14 +303,14 @@
                             self.logger.warning(f"매수 주문이 접수되었으나 아직 체결되지 않았습니다. UUID: {order_uuid}")
 
                             # 체결되지 않은 경우, 예상 수량으로 기록
-                            estimated_volume = actual_buy_amount / current_price if current_price else 0
+                            estimated_volume = buy_amount / current_price if current_price else 0
                             self.logger.info(f"예상 매수 수량: {estimated_volume} (현재가 기준)")
 
                             # 거래 기록 저장 (예상 수량 사용)
-                            self.record_trade('BUY', ticker, current_price, estimated_volume, actual_buy_amount)
+                            self.record_trade('BUY', ticker, current_price, estimated_volume, buy_amount)
 
                     return order_result
-                elif signal == 'SELL' or signal == 'PARTIAL_SELL' and balance_coin and balance_coin > 0:
+                elif signal == 'SELL' and balance_coin and balance_coin > 0:
                     self.logger.info(f"매도 시그널 발생: {balance_coin} {ticker.split('-')[1]} 매도 시도")
 
                     # 현재가 조회하여 보유 코인 가치 확인
@@ -393,63 +340,30 @@
                             return None
 
                     # 분할 매도 처리
-                    sell_portion = self._get_field_value(self.args.get('sell_portion') if isinstance(self.args, dict) else getattr(self.args, 'sell_portion', None),1.0)
+                    sell_portion = self._get_field_value(
+                        self.args.get('sell_portion') if isinstance(self.args, dict) else getattr(self.args, 'sell_portion', None),
+                        1.0
+                    )
 
                     # 매도 전략 결정
                     if sell_portion < 1.0:
-                        # 현재 보유량과 가치 확인
-                        balance = self.api.get_balance_coin(ticker)
-                        current_price = self.api.get_current_price(ticker)
-
-                        if balance and current_price:
-                            total_value = balance * current_price
-                            estimated_sell_value = total_value * sell_portion
-                            min_order_value = 5000
-
-                            # 최소 매도 금액 체크 및 조정
-                            if estimated_sell_value < min_order_value:
-                                if min_order_value <= total_value < 10000:
-                                    # 전체 보유가 5,000원 이상 10,000원 미만인 경우 전량 매도
-                                    self.logger.info(f"{ticker} 예상 매도 금액({estimated_sell_value:,.0f}원)이 최소 금액 미만으로 전량 매도로 변경")
-                                    sell_portion = 1.0
-                                    order_result = self.api.order_sell_market_partial(ticker, sell_portion)
-                                elif total_value < min_order_value:
-                                    # 전체 보유가 최소 금액 미만인 경우 매도 보류
-                                    self.logger.warning(f"{ticker} 전체 보유가치({total_value:,.0f}원)가 최소 매도 금액 미만으로 매도 보류")
-                                    order_result = {"error": {"name": "insufficient_value", "message": "최소 매도 금액 미만"}}
-                                else:
-                                    # 보유가치가 충분하지만 분할 매도 금액이 부족한 경우
-                                    # 최소 금액을 충족하는 매도 비율로 조정
-                                    adjusted_portion = min(1.0, (min_order_value + 1000) / total_value)  # 여유분 추가
-                                    self.logger.info(f"{ticker} 매도 비율을 최소 금액 충족을 위해 {sell_portion:.2f}에서 {adjusted_portion:.2f}로 조정")
-                                    sell_portion = adjusted_portion
-                                    order_result = self.api.order_sell_market_partial(ticker, sell_portion)
+                        self.logger.info(f"분할 매도 시도: 보유량의 {sell_portion * 100:.1f}% 매도")
+                        order_result = self.api.order_sell_market_partial(ticker, sell_portion)
+
+                        # 분할 매도에서 오류가 발생한 경우 처리
+                        if order_result and 'error' in order_result:
+                            error_name = order_result['error'].get('name', '')
+
+                            if error_name == 'insufficient_total_value':
+                                self.logger.warning("보유 코인 가치가 부족하여 매도를 건너뜁니다.")
+                                return None
+                            elif error_name == 'too_small_volume':
+                                self.logger.warning("매도 수량이 너무 적어 전량 매도로 전환합니다.")
+                                # 전량 매도로 재시도
+                                order_result = self.api.order_sell_market(ticker, balance_coin)
                             else:
-                                # 정상적인 분할 매도 진행
-                                if signal == 'PARTIAL_SELL':
-                                    sell_portion = sell_portion * sell_ratio
-                                    self.logger.info(f"{ticker} 분할 매도 시도 및 RSI보조지표 사용(PARTIAL_SELL): 보유량의 {sell_portion * 100:.1f}% 매도, RSI보조지표: {sell_ratio}")
-                                else:
-                                    self.logger.info(f"{ticker} 분할 매도 시도: 보유량의 {sell_portion * 100:.1f}% 매도")
-                                order_result = self.api.order_sell_market_partial(ticker, sell_portion)
-
-                            # 분할 매도에서 오류가 발생한 경우 처리
-                            if order_result and 'error' in order_result:
-                                error_name = order_result['error'].get('name', '')
-
-                                if error_name == 'insufficient_total_value':
-                                    self.logger.warning("보유 코인 가치가 부족하여 매도를 건너뜁니다.")
-                                    return None
-                                elif error_name == 'too_small_volume':
-                                    self.logger.warning("매도 수량이 너무 적어 전량 매도로 전환합니다.")
-                                    # 전량 매도로 재시도
-                                    order_result = self.api.order_sell_market(ticker, balance_coin)
-                                else:
-                                    self.logger.error(f"분할 매도 오류: {order_result['error']['message']}")
-                                    return None
-                        else:
-                            self.logger.error(f"{ticker} 보유량 또는 현재가 정보를 가져올 수 없음")
-                            return None
+                                self.logger.error(f"분할 매도 오류: {order_result['error']['message']}")
+                                return None
                     else:
                         self.logger.info(f"전량 매도 시도: {balance_coin} {ticker.split('-')[1]}")
                         order_result = self.api.order_sell_market(ticker, balance_coin)
@@ -649,24 +563,3 @@
 
         except Exception as e:
             self.logger.error(f"스케줄링된 트레이딩 사이클 실행 중 오류: {e}", exc_info=True)
-
-    def _validate_trading_conditions(self):
-        """거래 실행 전 기본 조건 검증"""
-        try:
-            # API 키 유효성 검증
-            is_valid, error_msg = self.api.validate_api_keys()
-            if not is_valid:
-                self.logger.error(f"API 키 검증 실패: {error_msg}")
-                return False
-
-            # 현금 잔고 조회 가능한지 확인
-            cash_balance = self.api.get_balance_cash()
-            if cash_balance is None:
-                self.logger.error("현금 잔고 조회에 실패했습니다.")
-                return False
-
-            return True
-
-        except Exception as e:
-            self.logger.error(f"거래 조건 검증 중 오류: {e}")
-            return False