from flask_login import current_user
from app.utils.scheduler_manager import scheduler_manager

from app.utils.telegram_utils import TelegramNotifier
try:
    from app.utils.thread_monitor import thread_monitor, monitor_trading_thread
    THREAD_MONITOR_AVAILABLE = True
except ImportError:
    THREAD_MONITOR_AVAILABLE = False
    # 더미 클래스와 데코레이터
    class DummyThreadMonitor:
        def register_thread(self, **kwargs):
            pass
        def unregister_thread(self, **kwargs):
            pass
        def monitor_thread_context(self, **kwargs):
            from contextlib import nullcontext
            return nullcontext()
    
    thread_monitor = DummyThreadMonitor()
    def monitor_trading_thread(**kwargs):
        def decorator(func):
            return func
        return decorator

from config import Config
import datetime
import time
import threading
from app.utils.shared import trading_bots, lock  # 공유 자원 가져오기
shutdown_event = threading.Event()  # 글로벌 종료 이벤트 정의

class UpbitTradingBot:
    """업비트 자동 거래 봇 클래스"""

    def __init__(self, args, upbit_api, strategy, logger, username=None):
        """초기화"""
        self.args = args
        self.api = upbit_api
        self.strategy = strategy
        self.logger = logger
        self.username = username
        self.job_id = None
        self.is_running = False

        # 사용자 ID 확인 및 저장
        self.user_id = None
        if hasattr(args, 'user_id'):
            self.user_id = args.user_id
            self.logger.info(f"봇 초기화: 사용자 ID {self.user_id} (객체 속성)")
        elif isinstance(args, dict) and 'user_id' in args:
            self.user_id = args['user_id']
            self.logger.info(f"봇 초기화: 사용자 ID {self.user_id} (딕셔너리)")

        # 텔레그램 알림 초기화
        self.telegram_enabled = Config.TELEGRAM_NOTIFICATIONS_ENABLED
        if self.telegram_enabled and Config.TELEGRAM_BOT_TOKEN and Config.TELEGRAM_CHAT_ID:
            self.telegram = TelegramNotifier(Config.TELEGRAM_BOT_TOKEN, Config.TELEGRAM_CHAT_ID, logger, self.username)
            self.logger.info("텔레그램 알림 기능 활성화됨")
        else:
            self.telegram = None
            if self.telegram_enabled:
                self.logger.warning("텔레그램 알림 기능이 활성화되었지만, 봇 토큰 또는 채팅 ID가 설정되지 않았습니다.")
                self.telegram_enabled = False

    def send_trade_notification(self, trade_type, ticker, order_result):
        """거래 알림 전송"""
        if not self.telegram_enabled or not self.telegram:
            return

        try:
            if trade_type == 'BUY':
                # 매수 알림
                amount = float(order_result.get('price', 0))
                price = self.api.get_current_price(ticker)
                volume = float(order_result.get('volume', 0))
                self.telegram.send_trade_message('매수', ticker, amount, price, volume)
            elif trade_type == 'SELL':
                # 매도 알림
                volume = float(order_result.get('volume', 0))
                price = self.api.get_current_price(ticker)
                amount = price * volume if price and volume else 0
                self.telegram.send_trade_message('매도', ticker, volume, price, amount)
        except Exception as e:
            self.logger.error(f"텔레그램 거래 알림 전송 중 오류: {str(e)}")

    def _get_field_value(self, field, default=None):
        """폼 필드나 딕셔너리 값을 안전하게 추출"""
        if field is None:
            return default

        # WTForms 필드인 경우
        if hasattr(field, 'data'):
            value = field.data
        else:
            # 일반 값인 경우
            value = field

        # 문자열인 경우 정수로 변환 시도
        if isinstance(value, str) and value.isdigit():
            try:
                return int(value)
            except ValueError:
                return default

        return value

    def calculate_dynamic_sleep_time(self, ticker, base_sleep_time):
        """변동성 기반 동적 거래 간격 계산"""
        try:
            # 최근 1시간 데이터로 변동성 계산
            df = self.api.get_ohlcv_data(ticker, 'minute5', 12)  # 5분봉 12개 = 1시간
            if df is None or len(df) < 2:
                return base_sleep_time

            # 변동성 계산 (표준편차)
            price_changes = df['close'].pct_change().dropna()
            volatility = price_changes.std()

            # 변동성에 따른 간격 조정
            if volatility > 0.02:  # 높은 변동성 (2% 이상)
                adjusted_time = max(30, base_sleep_time * 0.5)  # 최소 30초
                self.logger.info(f"높은 변동성 감지 ({volatility:.4f}), 거래간격 단축: {adjusted_time}초")
            elif volatility < 0.005:  # 낮은 변동성 (0.5% 미만)
                adjusted_time = min(300, base_sleep_time * 2)  # 최대 5분
                self.logger.info(f"낮은 변동성 감지 ({volatility:.4f}), 거래간격 연장: {adjusted_time}초")
            else:
                adjusted_time = base_sleep_time

            return int(adjusted_time)
        except Exception as e:
            self.logger.error(f"동적 거래간격 계산 오류: {e}")
            return base_sleep_time

    def calculate_volatility_based_position_size(self, ticker, base_amount):
        """변동성 기반 포지션 사이징"""
        try:
            # 최근 24시간 데이터로 변동성 계산
            df = self.api.get_ohlcv_data(ticker, 'minute60', 24)  # 1시간봉 24개 = 24시간
            if df is None or len(df) < 2:
                return base_amount

            # 일일 변동성 계산
            price_changes = df['close'].pct_change().dropna()
            daily_volatility = price_changes.std() * (24 ** 0.5)  # 일일 변동성으로 스케일링

            # 변동성에 따른 포지션 사이즈 조정
            if daily_volatility > 0.1:  # 높은 변동성 (10% 이상)
                position_multiplier = 0.7  # 포지션 크기 축소
                self.logger.info(f"높은 일일 변동성 ({daily_volatility:.4f}), 포지션 크기 축소")
            elif daily_volatility < 0.03:  # 낮은 변동성 (3% 미만)
                position_multiplier = 1.3  # 포지션 크기 확대
                self.logger.info(f"낮은 일일 변동성 ({daily_volatility:.4f}), 포지션 크기 확대")
            else:
                position_multiplier = 1.0

            adjusted_amount = int(base_amount * position_multiplier)
            # return max(5000, min(50000, adjusted_amount))  # 최소 5천원, 최대 5만원
            if base_amount <= 50000:
                return max(5000, min(50000, adjusted_amount))  # 기존 로직 유지
            else:
                # 큰 금액의 경우 최소/최대 제한을 비례적으로 조정
                min_amount = max(5000, int(base_amount * 0.1))  # 최소 10%
                max_amount = min(int(base_amount * 2.0), 10000000)  # 최대 200% 또는 1천만원
                return max(min_amount, min(max_amount, adjusted_amount))
        except Exception as e:
            self.logger.error(f"변동성 기반 포지션 사이징 오류: {e}")
            return base_amount

    def check_profit_loss_management(self, ticker, balance_coin):
        """손익 관리 기능 - 손절/익절 체크"""
        try:
            if not balance_coin or balance_coin <= 0:
                return None

            current_price = self.api.get_current_price(ticker)
            avg_buy_price = self.api.get_buy_avg(ticker)

            if not current_price or not avg_buy_price:
                return None

            # 수익률 계산
            profit_rate = (current_price - avg_buy_price) / avg_buy_price * 100
            self.logger.info(f"현재 수익률: {profit_rate:.2f}% (현재가: {current_price:,}, 평균가: {avg_buy_price:,})")

            # 손절 금지 설정 확인
            prevent_loss_sale = self._get_field_value(getattr(self.args, 'prevent_loss_sale', None), 'Y')

            # 손절 라인 체크 (-3%) - prevent_loss_sale이 'Y'이면 손절하지 않음
            if profit_rate <= -3.0:
                if prevent_loss_sale == 'Y':
                    self.logger.info(f"손절 라인 도달하였으나 손절 금지 설정으로 매도하지 않음. 수익률: {profit_rate:.2f}%")
                    return None  # 손절하지 않음
                else:
                    self.logger.warning(f"손절 라인 도달! 수익률: {profit_rate:.2f}%")
                    return {'action': 'STOP_LOSS', 'reason': f'손절 라인 도달 ({profit_rate:.2f}%)', 'portion': 1.0}

            # 익절 라인 체크 (+5%)
            elif profit_rate >= 5.0:
                self.logger.info(f"익절 라인 도달! 수익률: {profit_rate:.2f}%")
                return {'action': 'TAKE_PROFIT', 'reason': f'익절 라인 도달 ({profit_rate:.2f}%)', 'portion': 0.5}

            # 트레일링 스톱 체크 (최고점 대비 -2%)
            trailing_result = self.check_trailing_stop(ticker, current_price, profit_rate)
            if trailing_result:
                return trailing_result

            return None

        except Exception as e:
            self.logger.error(f"손익 관리 체크 중 오류: {e}")
            return None

    def check_trailing_stop(self, ticker, current_price, current_profit_rate):
        """트레일링 스톱 체크"""
        try:
            # 최고점 추적을 위한 간단한 구현 (실제로는 더 정교한 구현 필요)
            if current_profit_rate > 3.0:  # 3% 이상 수익 시에만 트레일링 스톱 적용
                # 최근 15분간 최고가 대비 체크
                df = self.api.get_ohlcv_data(ticker, 'minute1', 15)
                if df is not None and len(df) > 0:
                    recent_high = df['high'].max()
                    if current_price < recent_high * 0.98:  # 최고점 대비 2% 하락
                        self.logger.info(f"트레일링 스톱 발동! 최고점: {recent_high:,}, 현재가: {current_price:,}")
                        return {'action': 'TRAILING_STOP', 'reason': '최고점 대비 2% 하락', 'portion': 0.7}

            return None
        except Exception as e:
            self.logger.error(f"트레일링 스톱 체크 중 오류: {e}")
            return None

    def get_ticker(self):
        """ticker 값을 안전하게 가져오기"""
        if isinstance(self.args, dict):
            return self.args.get('ticker', 'Unknown')
        elif hasattr(self.args, 'ticker'):
            return self._get_field_value(getattr(self.args, 'ticker', None), 'Unknown')
        else:
            return 'Unknown'

    def trading(self):
        """트레이딩 로직 실행"""
        try:
            # 스레드 모니터링 등록 (사용 가능한 경우만)
            if THREAD_MONITOR_AVAILABLE:
                ticker_value = self._get_field_value(self.args.get('ticker') if isinstance(self.args, dict) else getattr(self.args, 'ticker', None))
                strategy_value = self._get_field_value(self.args.get('strategy') if isinstance(self.args, dict) else getattr(self.args, 'strategy', None))

                thread_monitor.register_thread(
                    user_id=self.username,
                    ticker=ticker_value,
                    strategy=strategy_value
                )

            # 필드 값들을 안전하게 추출 - 통합된 방식
            ticker = self._get_field_value(
                self.args.get('ticker') if isinstance(self.args, dict) else getattr(self.args, 'ticker', None)
            )
            buy_amount = self._get_field_value(
                self.args.get('buy_amount') if isinstance(self.args, dict) else getattr(self.args, 'buy_amount', None)
            )
            min_cash = self._get_field_value(
                self.args.get('min_cash') if isinstance(self.args, dict) else getattr(self.args, 'min_cash', None)
            )
            # 매수 평단가 이하 매도 금지
            prevent_loss_sale = self._get_field_value(
                self.args.get('prevent_loss_sale') if isinstance(self.args, dict) else getattr(self.args, 'prevent_loss_sale', None),
                'Y'
            )
            # 장기 투자
            long_term_investment= self._get_field_value(
                self.args.get('long_term_investment') if isinstance(self.args, dict) else getattr(self.args, 'long_term_investment', None),
                'N'
            )

            # 전략 이름 안전하게 가져오기 - 개선된 부분
            strategy_name = self._get_field_value(
                self.args.get('strategy') if isinstance(self.args, dict) else getattr(self.args, 'strategy', None),
                'bollinger'  # 기본값을 'bollinger'로 변경
            )

            if not ticker:
                self.logger.error("티커 정보를 가져올 수 없습니다.")
                self.logger.error(f"디버그 - args 타입: {type(self.args)}")
                self.logger.error(f"디버그 - args 내용: {self.args}")
                return None

            if strategy_name == 'volatility':
                # 변동성 돌파 전략 사용
                self.logger.info(f"변동성 돌파 전략으로 거래 분석 시작: {ticker}")
                k_value = self._get_field_value(
                    self.args.get('k') if isinstance(self.args, dict) else getattr(self.args, 'k', None)
                )
                target_profit = self._get_field_value(
                    self.args.get('target_profit') if isinstance(self.args, dict) else getattr(self.args, 'target_profit', None)
                )
                stop_loss = self._get_field_value(
                    self.args.get('stop_loss') if isinstance(self.args, dict) else getattr(self.args, 'stop_loss', None)
                )
                signal = self.strategy.generate_volatility_signal(ticker, k_value, target_profit, stop_loss)

            elif strategy_name == 'adaptive':
                # 어댑티브 전략 사용
                self.logger.info(f"어댑티브 전략으로 거래 분석 시작: {ticker}")
                signal = self.strategy.generate_signal(ticker)

            elif strategy_name == 'ensemble':
                # 앙상블 전략 사용
                self.logger.info(f"앙상블 전략으로 거래 분석 시작: {ticker}")
                signal = self.strategy.generate_signal(ticker)

            elif strategy_name == 'rsi':
                # RSI 전략 사용
                self.logger.info(f"RSI 전략으로 거래 분석 시작: {ticker}")
                rsi_period = self._get_field_value(
                    self.args.get('rsi_period') if isinstance(self.args, dict) else getattr(self.args, 'rsi_period', None)
                )
                rsi_oversold = self._get_field_value(
                    self.args.get('rsi_oversold') if isinstance(self.args, dict) else getattr(self.args, 'rsi_oversold', None)
                )
                rsi_overbought = self._get_field_value(
                    self.args.get('rsi_overbought') if isinstance(self.args, dict) else getattr(self.args, 'rsi_overbought', None)
                )
                rsi_timeframe = self._get_field_value(
                    self.args.get('rsi_timeframe') if isinstance(self.args, dict) else getattr(self.args, 'rsi_timeframe', None)
                )
                signal = self.strategy.generate_signal(ticker, rsi_period, rsi_oversold, rsi_overbought, rsi_timeframe)

            else:
                # 볼린저 밴드 전략 사용 (기본값)
                interval = self._get_field_value(
                    self.args.get('interval') if isinstance(self.args, dict) else getattr(self.args, 'interval', None)
                )
                window = self._get_field_value(
                    self.args.get('window') if isinstance(self.args, dict) else getattr(self.args, 'window', None)
                )
                multiplier = self._get_field_value(
                    self.args.get('multiplier') if isinstance(self.args, dict) else getattr(self.args, 'multiplier', None)
                )
                buy_multiplier = self._get_field_value(
                    self.args.get('buy_multiplier') if isinstance(self.args, dict) else getattr(self.args, 'buy_multiplier', None)
                )
                sell_multiplier = self._get_field_value(
                    self.args.get('sell_multiplier') if isinstance(self.args, dict) else getattr(self.args, 'sell_multiplier', None)
                )

                # 우선  use_rsi_filter, rsi_threshold 값을 default 로 셋팅하고 모니터링 해보자
                use_rsi_filter = True
                rsi_threshold = 30

                self.logger.info(f"볼린저 밴드 전략으로 거래 분석 시작: {ticker}, 간격: {interval}")
                self.logger.info(f"급락 방지 필터 사용: {use_rsi_filter}, RSI 임계값: {rsi_threshold}")

                # OHLCV 데이터 가져오기
                prices_data = self.api.get_ohlcv_data(ticker, interval, window + 5)  # 여유있게 가져옴

                if prices_data is None or len(prices_data) < window:
                    self.logger.error(f"가격 데이터를 충분히 가져오지 못했습니다. 받은 데이터 수: {0 if prices_data is None else len(prices_data)}")
                    return None

                # 종가 데이터만 추출
                prices = prices_data['close']

                if strategy_name == 'bollinger_asymmetric':
                    # 매매 신호 생성 (비대칭 볼린저 밴드 전략에 맞는 매개변수 전달)
                    signal = self.strategy.generate_signal(ticker, prices, window, buy_multiplier, sell_multiplier, use_rsi_filter, rsi_threshold)
                else:
                    # 매매 신호 생성 (볼린저 밴드 전략에 맞는 매개변수 전달)
                    signal = self.strategy.generate_signal(ticker, prices, window, multiplier, use_rsi_filter, rsi_threshold)

                # 잔고 조회
                balance_cash = self.api.get_balance_cash()
                balance_coin = self.api.get_balance_coin(ticker)

                # 잔고 정보 로깅
                if balance_cash is not None:
                    self.logger.info(f"보유 현금: {balance_cash:,.2f}원")

                # 보유 코인 로깅 및 손익 관리
                if balance_coin is not None and balance_coin > 0:
                    avg_price = self.api.get_buy_avg(ticker)
                    current_price = self.api.get_current_price(ticker)

                    if avg_price and current_price:
                        profit_loss = (current_price - avg_price) / avg_price * 100
                        value = balance_coin * current_price
                        self.logger.info(f"보유 {ticker}: {balance_coin} (현재가: {current_price:,.2f} / 평균가: {avg_price:,.2f}, 현재가치: {value:,.2f}원, 수익률: {profit_loss:.2f}%)")

                    # 손익 관리 체크 (기존 전략보다 우선)
                    profit_loss_action = self.check_profit_loss_management(ticker, balance_coin)
                    if profit_loss_action:
                        self.logger.info(f"손익 관리 발동: {profit_loss_action['action']} - {profit_loss_action['reason']}")

                        # 손익 관리에 의한 매도 실행
                        sell_portion = profit_loss_action['portion']
                        if sell_portion >= 1.0:
                            # 전량 매도
                            order_result = self.api.order_sell_market(ticker, balance_coin)
                            self.logger.info(f"손익 관리에 의한 전량 매도 실행")
                        else:
                            # 부분 매도
                            order_result = self.api.order_sell_market_partial(ticker, sell_portion)
                            self.logger.info(f"손익 관리에 의한 부분 매도 실행 ({sell_portion*100:.1f}%)")

                        if order_result and 'error' not in order_result:
                            # 거래 기록 저장
                            current_price = self.api.get_current_price(ticker)
                            volume = balance_coin * sell_portion
                            amount = volume * current_price if current_price else 0
                            avg_buy_price = self.api.get_buy_avg(ticker)
                            profit_rate = ((current_price - avg_buy_price) / avg_buy_price * 100) if avg_buy_price else None

                            self.record_trade('SELL', ticker, current_price, volume, amount, profit_rate)

                            # 텔레그램 알림
                            self.send_trade_notification('SELL', ticker, {'volume': volume})

                        return order_result

                # 매매 신호에 따른 주문 처리
                if signal == 'BUY' and balance_cash and balance_cash > min_cash:
<<<<<<< HEAD
                    self.logger.info(f"매수 시그널 발생: {buy_amount:,.2f}원 매수 시도")
                    order_result = self.api.order_buy_market(ticker, buy_amount)
=======
                    # 변동성 기반 포지션 사이징 적용
                    adjusted_buy_amount = self.calculate_volatility_based_position_size(ticker, buy_amount)
                    self.logger.info(f"변동성 기반 포지션 조정: {buy_amount:,}원 → {adjusted_buy_amount:,}원")
                    buy_amount = adjusted_buy_amount

                    # 매수금액이 보유현금보다 클 경우 처리
                    if buy_amount > balance_cash:
                        # 잔고가 최소보유현금량보다 크고 5,000원보다 큰 경우
                        if balance_cash > min_cash and balance_cash > 5000:
                            # 보유현금에서 최소보유현금량을 뺀 금액 전체를 매수
                            buy_amount = balance_cash - min_cash
                            self.logger.info(f"매수금액이 보유현금 초과로 조정: 보유현금({balance_cash:,}원) - 최소보유현금({min_cash:,}원) = {buy_amount:,}원")
                        else:
                            # 조건을 만족하지 않는 경우 매수 중단
                            self.logger.info(f"매수 불가: 보유현금({balance_cash:,}원)이 최소보유현금({min_cash:,}원) 또는 5,000원 조건을 만족하지 않음")
                            return None

                    # max_order_amount가 0이 아닌 경우에만 제한 로직 적용
                    if max_order_amount > 0:
                        # 현재 해당 코인의 보유량과 평균매수가 조회
                        current_balance = self.api.get_balance_coin(ticker) or 0
                        avg_buy_price = self.api.get_buy_avg(ticker) or 0

                        # 현재까지 투자한 총 금액 계산
                        total_invested_amount = current_balance * avg_buy_price if current_balance > 0 and avg_buy_price > 0 else 0

                        self.logger.info(f"({ticker}) - 현재 보유량: {current_balance}, 평균매수가: {avg_buy_price:,.2f}원")
                        self.logger.info(f"({ticker}) - 현재까지 투자한 총 금액: {total_invested_amount:,.2f}원")
                        self.logger.info(f"({ticker}) - 최대 주문 가능 금액: {max_order_amount:,.2f}원")

                        # 이미 투자한 금액이 최대 주문 금액을 초과하는 경우
                        if total_invested_amount >= max_order_amount:
                            self.logger.info(f"({ticker}) - 최대 주문 금액 초과로 매수를 건너뜁니다. (투자금액: {total_invested_amount:,.2f}원 >= 제한금액: {max_order_amount:,.2f}원)")
                            return None

                        # 남은 주문 가능 금액 계산
                        remaining_amount = max_order_amount - total_invested_amount

                        # 실제 매수 금액을 남은 금액과 비교하여 조정
                        actual_buy_amount = min(buy_amount, remaining_amount)

                        if actual_buy_amount != buy_amount:
                            self.logger.info(
                                f"매수 금액이 남은 주문 가능 금액으로 조정됨: {buy_amount:,.2f}원 → {actual_buy_amount:,.2f}원")

                        # 조정된 매수 금액이 최소 주문 금액보다 작은 경우
                        if actual_buy_amount < 5000:
                            self.logger.info(f"남은 주문 가능 금액이 최소 주문 금액(5,000원) 미만입니다. (남은 금액: {actual_buy_amount:,.2f}원)")
                            return None

                    else:
                        # max_order_amount가 0인 경우 제한 없이 매수
                        actual_buy_amount = buy_amount
                        self.logger.info("최대 주문 금액 제한 없음 (max_order_amount = 0)")

                    self.logger.info(f"매수 시그널 발생: {actual_buy_amount:,.2f}원 매수 시도")
                    order_result = self.api.order_buy_market(ticker, actual_buy_amount)
>>>>>>> 2a5a417a

                    # 매수 완료 텔레그램 알림 전송
                    if order_result and not isinstance(order_result, int) and 'error' not in order_result:
                        # 주문 UUID 추출
                        order_uuid = order_result.get('uuid')
                        self.logger.info(f"매수 주문 접수됨, UUID: {order_uuid}")

                        # 거래 체결 확인을 위해 잠시 대기
                        time.sleep(2)

                        # 현재 시장 가격 조회
                        current_price = self.api.get_current_price(ticker)

                        # 주문 후 실제 잔고 변화 확인
                        before_coin = balance_coin or 0
                        after_coin = self.api.get_balance_coin(ticker) or 0

                        # 실제 매수된 수량 계산
                        actual_volume = after_coin - before_coin

                        if actual_volume > 0:
                            self.logger.info(f"매수 체결 확인: {actual_volume} {ticker.split('-')[1]} 매수됨")

                            # 매수 금액 (실제 지불한 금액)
                            amount = buy_amount  # 주문 금액 사용

                            # 텔레그램 알림 전송
                            self.send_trade_notification('BUY', ticker, {
                                'price': amount,
                                'volume': actual_volume
                            })

                            # 거래 기록 저장
                            self.record_trade('BUY', ticker, current_price, actual_volume, amount)
                        else:
                            self.logger.warning(f"매수 주문이 접수되었으나 아직 체결되지 않았습니다. UUID: {order_uuid}")

                            # 체결되지 않은 경우, 예상 수량으로 기록
                            estimated_volume = buy_amount / current_price if current_price else 0
                            self.logger.info(f"예상 매수 수량: {estimated_volume} (현재가 기준)")

                            # 거래 기록 저장 (예상 수량 사용)
                            self.record_trade('BUY', ticker, current_price, estimated_volume, buy_amount)

                    return order_result
                elif signal == 'SELL' and balance_coin and balance_coin > 0:
                    self.logger.info(f"매도 시그널 발생: {balance_coin} {ticker.split('-')[1]} 매도 시도")

                    # 현재가 조회하여 보유 코인 가치 확인
                    current_price = self.api.get_current_price(ticker)
                    if not current_price:
                        self.logger.error("현재가를 조회할 수 없어 매도를 건너뜁니다.")
                        return None

                    if long_term_investment == 'Y':
                        self.logger.info(f"장기 보유 코인이므로 매도를 건너뜁니다.")
                        return None

                    avg_buy_price = self.api.get_buy_avg(ticker)  # 평단가를 미리 조회

                    # 손절 금지 설정을 확인하여 매도를 건너뜁니다. (기본값: Y) 최소 0.001는 먹자(0.1%는 수수료(매수/매도)를 주니까 -> 0.01%은 수수료, 0.01%은 먹자)
                    if prevent_loss_sale == 'Y' and avg_buy_price and current_price < (avg_buy_price * 1.002):
                        self.logger.info(f"손절 금지 설정됨. 현재가({current_price}) < 평균 단가({avg_buy_price}). 매도하지 않습니다.")
                        return None

                    if current_price:
                        total_value = balance_coin * current_price
                        self.logger.info(f"현재 보유 코인 총 가치: {total_value:,.2f}원")

                        # 전체 가치가 5,000원 미만인 경우 경고
                        if total_value < 5000:
                            self.logger.warning(f"보유 코인 총 가치({total_value:,.2f}원)가 최소 주문 금액(5,000원) 미만입니다. 매도를 건너뜁니다.")
                            return None

                    # 분할 매도 처리
                    sell_portion = self._get_field_value(
                        self.args.get('sell_portion') if isinstance(self.args, dict) else getattr(self.args, 'sell_portion', None),
                        1.0
                    )

                    # 매도 전략 결정
                    if sell_portion < 1.0:
                        self.logger.info(f"분할 매도 시도: 보유량의 {sell_portion * 100:.1f}% 매도")
                        order_result = self.api.order_sell_market_partial(ticker, sell_portion)

                        # 분할 매도에서 오류가 발생한 경우 처리
                        if order_result and 'error' in order_result:
                            error_name = order_result['error'].get('name', '')

                            if error_name == 'insufficient_total_value':
                                self.logger.warning("보유 코인 가치가 부족하여 매도를 건너뜁니다.")
                                return None
                            elif error_name == 'too_small_volume':
                                self.logger.warning("매도 수량이 너무 적어 전량 매도로 전환합니다.")
                                # 전량 매도로 재시도
                                order_result = self.api.order_sell_market(ticker, balance_coin)
                            else:
                                self.logger.error(f"분할 매도 오류: {order_result['error']['message']}")
                                return None
                    else:
                        self.logger.info(f"전량 매도 시도: {balance_coin} {ticker.split('-')[1]}")
                        order_result = self.api.order_sell_market(ticker, balance_coin)

                    # 매도 완료 텔레그램 알림 전송
                    if order_result and not isinstance(order_result, int) and 'error' not in order_result:
                        # 주문 UUID 추출
                        order_uuid = order_result.get('uuid')
                        self.logger.info(f"매도 주문 접수됨, UUID: {order_uuid}")

                        # 거래 체결 확인을 위해 잠시 대기
                        time.sleep(2)

                        # 현재 가격 조회
                        current_price = self.api.get_current_price(ticker)

                        # 실제 매도된 수량 계산
                        if 'actual_sell_portion' in order_result:
                            # 분할 매도에서 조정된 비율 사용
                            actual_portion = order_result['actual_sell_portion']
                            volume = balance_coin * actual_portion
                            self.logger.info(f"실제 매도된 비율: {actual_portion * 100:.1f}% (원래 계획: {sell_portion * 100:.1f}%)")
                        elif sell_portion < 1.0:
                            volume = balance_coin * sell_portion
                        else:
                            volume = balance_coin

                        # 매도 금액 계산
                        amount = volume * current_price if current_price else 0

                        # 텔레그램 알림 전송
                        self.send_trade_notification('SELL', ticker, {
                            'volume': volume
                        })

                        # 평균 매수가 조회 및 수익률 계산
                        avg_buy_price = self.api.get_buy_avg(ticker)
                        profit_loss = ((current_price - avg_buy_price) / avg_buy_price * 100) if avg_buy_price else None

                        # 거래 기록 저장
                        self.record_trade('SELL', ticker, current_price, volume, amount, profit_loss)

                    return order_result
                else:
                    self.logger.info("포지션 유지 (매수/매도 조건 불충족)")

        except Exception as e:
            self.logger.error(f"거래 중 오류 발생: {str(e)}", exc_info=True)

        return None

    def run_cycle(self):
        """거래 사이클 실행"""
        try:
            if shutdown_event.is_set():
                self.logger.info("종료 신호를 받았습니다. 거래 사이클을 중단합니다.")
                return

            self.logger.info("=" * 20 + f" 거래자 ID : {self.username} " + "=" * 20)
            ticker = self.get_ticker()  # 새로운 메서드 사용
            # ticker = self._get_field_value(getattr(self.args, 'ticker', None), 'Unknown')
            self.logger.info(f"거래 사이클 시작: {ticker}")

            # 트레이딩 실행
            ret = self.trading()

            if ret:
                self.logger.info(f"거래 결과: {ret}")

            self.logger.info(f"거래 사이클 종료: {ticker}")
            self.logger.info("=" * 60)

        except Exception as e:
            self.logger.error(f"실행 중 오류 발생: {str(e)}", exc_info=True)

    def record_trade(self, trade_type, ticker, price, volume, amount, profit_loss=None):
        """거래 기록 저장"""
        try:
            # 전역 앱 인스턴스 사용 (create_app 재호출 방지)
            try:
                from flask import current_app
                app = current_app._get_current_object()
            except RuntimeError:
                # 현재 앱 컨텍스트가 없는 경우 전역 앱 인스턴스 사용
                from app import app
                if not app:
                    self.logger.warning("앱 인스턴스를 찾을 수 없습니다. 거래 기록 저장을 건너뜁니다.")
                    return

            with app.app_context():
                from app.models import TradeRecord, db
                from app.models import kst_now

                # 매도인 경우 수익/손실률 계산
                if trade_type == 'SELL':
                    try:
                        avg_buy_price = self.api.get_buy_avg(ticker)
                        if avg_buy_price and avg_buy_price > 0:
                            profit_loss = ((price - avg_buy_price) / avg_buy_price) * 100
                            self.logger.info(f"수익률 계산: 매도가({price}) - 평균매수가({avg_buy_price}) = {profit_loss:.2f}%")
                    except Exception as e:
                        self.logger.warning(f"수익률 계산 실패: {str(e)}")

                # 전략 이름 안전하게 가져오기
                strategy_name = self._get_field_value(
                    self.args.get('strategy') if isinstance(self.args, dict) else getattr(self.args, 'strategy', None),
                    'bollinger'  # 기본값을 'bollinger'로 변경
                )

                # TradeRecord 생성 및 저장
                trade_record = TradeRecord(
                    user_id=self.user_id,
                    ticker=ticker,
                    trade_type=trade_type,
                    price=price,
                    volume=volume,
                    amount=amount,
                    profit_loss=profit_loss,
                    strategy=strategy_name,
                    timestamp=kst_now()
                )

                db.session.add(trade_record)
                db.session.commit()

                self.logger.info(f"거래 기록 저장 완료: {trade_type} {ticker} {volume} @ {price}")

        except Exception as e:
            self.logger.error(f"거래 기록 저장 중 오류: {str(e)}")
            import traceback
            self.logger.error(f"상세 오류: {traceback.format_exc()}")

    def start_scheduled_trading(self, interval_seconds=None):
        """스케줄링된 트레이딩 시작"""
        if self.is_running:
            self.logger.warning("이미 실행 중인 트레이딩 봇입니다.")
            return False

        # 간격 설정 (기본값: args에서 가져오기)
        if interval_seconds is None:
            base_interval = self._get_field_value(getattr(self.args, 'sleep_time', None), 60)
            # 동적 거래 간격 적용
            ticker = self._get_field_value(getattr(self.args, 'ticker', None))
            if ticker:
                interval_seconds = self.calculate_dynamic_sleep_time(ticker, base_interval)
            else:
                interval_seconds = base_interval

        # interval_seconds를 정수로 변환
        try:
            interval_seconds = int(interval_seconds)
        except (ValueError, TypeError):
            interval_seconds = 60  # 기본값

        # 작업 ID 생성
        ticker = self._get_field_value(getattr(self.args, 'ticker', None))
        strategy = self._get_field_value(getattr(self.args, 'strategy', None))
        self.job_id = f"Trading_bot_{self.user_id}_{ticker}_{strategy}_{int(datetime.now().timestamp())}"

        # 스케줄러에 작업 추가
        success = scheduler_manager.add_trading_job(
            job_id=self.job_id,
            trading_func=self._scheduled_trading_cycle,
            interval_seconds=interval_seconds,
            user_id=self.username,
            ticker=ticker,
            strategy=strategy
        )

        if success:
            self.is_running = True
            self.logger.info(f"스케줄링된 트레이딩 시작: {self.job_id}")
            return True
        else:
            self.logger.error("스케줄링된 트레이딩 시작 실패")
            return False

    def stop_scheduled_trading(self):
        """스케줄링된 트레이딩 중지"""
        if not self.is_running or not self.job_id:
            return False

        success = scheduler_manager.remove_job(self.job_id)
        if success:
            self.is_running = False
            self.logger.info(f"스케줄링된 트레이딩 중지: {self.job_id}")
            return True
        else:
            self.logger.error("스케줄링된 트레이딩 중지 실패")
            return False

    def _scheduled_trading_cycle(self):
        """스케줄러에서 호출되는 트레이딩 사이클"""
        try:
            # 작업 실행 횟수 업데이트
            if self.job_id and self.job_id in scheduler_manager.active_jobs:
                job_info = scheduler_manager.active_jobs[self.job_id]
                job_info['run_count'] += 1
                job_info['last_run'] = datetime.now()

            # 기존 trading() 메서드 호출
            self.trading()

        except Exception as e:
            self.logger.error(f"스케줄링된 트레이딩 사이클 실행 중 오류: {e}", exc_info=True)
<|MERGE_RESOLUTION|>--- conflicted
+++ resolved
@@ -105,130 +105,6 @@
 
         return value
 
-    def calculate_dynamic_sleep_time(self, ticker, base_sleep_time):
-        """변동성 기반 동적 거래 간격 계산"""
-        try:
-            # 최근 1시간 데이터로 변동성 계산
-            df = self.api.get_ohlcv_data(ticker, 'minute5', 12)  # 5분봉 12개 = 1시간
-            if df is None or len(df) < 2:
-                return base_sleep_time
-
-            # 변동성 계산 (표준편차)
-            price_changes = df['close'].pct_change().dropna()
-            volatility = price_changes.std()
-
-            # 변동성에 따른 간격 조정
-            if volatility > 0.02:  # 높은 변동성 (2% 이상)
-                adjusted_time = max(30, base_sleep_time * 0.5)  # 최소 30초
-                self.logger.info(f"높은 변동성 감지 ({volatility:.4f}), 거래간격 단축: {adjusted_time}초")
-            elif volatility < 0.005:  # 낮은 변동성 (0.5% 미만)
-                adjusted_time = min(300, base_sleep_time * 2)  # 최대 5분
-                self.logger.info(f"낮은 변동성 감지 ({volatility:.4f}), 거래간격 연장: {adjusted_time}초")
-            else:
-                adjusted_time = base_sleep_time
-
-            return int(adjusted_time)
-        except Exception as e:
-            self.logger.error(f"동적 거래간격 계산 오류: {e}")
-            return base_sleep_time
-
-    def calculate_volatility_based_position_size(self, ticker, base_amount):
-        """변동성 기반 포지션 사이징"""
-        try:
-            # 최근 24시간 데이터로 변동성 계산
-            df = self.api.get_ohlcv_data(ticker, 'minute60', 24)  # 1시간봉 24개 = 24시간
-            if df is None or len(df) < 2:
-                return base_amount
-
-            # 일일 변동성 계산
-            price_changes = df['close'].pct_change().dropna()
-            daily_volatility = price_changes.std() * (24 ** 0.5)  # 일일 변동성으로 스케일링
-
-            # 변동성에 따른 포지션 사이즈 조정
-            if daily_volatility > 0.1:  # 높은 변동성 (10% 이상)
-                position_multiplier = 0.7  # 포지션 크기 축소
-                self.logger.info(f"높은 일일 변동성 ({daily_volatility:.4f}), 포지션 크기 축소")
-            elif daily_volatility < 0.03:  # 낮은 변동성 (3% 미만)
-                position_multiplier = 1.3  # 포지션 크기 확대
-                self.logger.info(f"낮은 일일 변동성 ({daily_volatility:.4f}), 포지션 크기 확대")
-            else:
-                position_multiplier = 1.0
-
-            adjusted_amount = int(base_amount * position_multiplier)
-            # return max(5000, min(50000, adjusted_amount))  # 최소 5천원, 최대 5만원
-            if base_amount <= 50000:
-                return max(5000, min(50000, adjusted_amount))  # 기존 로직 유지
-            else:
-                # 큰 금액의 경우 최소/최대 제한을 비례적으로 조정
-                min_amount = max(5000, int(base_amount * 0.1))  # 최소 10%
-                max_amount = min(int(base_amount * 2.0), 10000000)  # 최대 200% 또는 1천만원
-                return max(min_amount, min(max_amount, adjusted_amount))
-        except Exception as e:
-            self.logger.error(f"변동성 기반 포지션 사이징 오류: {e}")
-            return base_amount
-
-    def check_profit_loss_management(self, ticker, balance_coin):
-        """손익 관리 기능 - 손절/익절 체크"""
-        try:
-            if not balance_coin or balance_coin <= 0:
-                return None
-
-            current_price = self.api.get_current_price(ticker)
-            avg_buy_price = self.api.get_buy_avg(ticker)
-
-            if not current_price or not avg_buy_price:
-                return None
-
-            # 수익률 계산
-            profit_rate = (current_price - avg_buy_price) / avg_buy_price * 100
-            self.logger.info(f"현재 수익률: {profit_rate:.2f}% (현재가: {current_price:,}, 평균가: {avg_buy_price:,})")
-
-            # 손절 금지 설정 확인
-            prevent_loss_sale = self._get_field_value(getattr(self.args, 'prevent_loss_sale', None), 'Y')
-
-            # 손절 라인 체크 (-3%) - prevent_loss_sale이 'Y'이면 손절하지 않음
-            if profit_rate <= -3.0:
-                if prevent_loss_sale == 'Y':
-                    self.logger.info(f"손절 라인 도달하였으나 손절 금지 설정으로 매도하지 않음. 수익률: {profit_rate:.2f}%")
-                    return None  # 손절하지 않음
-                else:
-                    self.logger.warning(f"손절 라인 도달! 수익률: {profit_rate:.2f}%")
-                    return {'action': 'STOP_LOSS', 'reason': f'손절 라인 도달 ({profit_rate:.2f}%)', 'portion': 1.0}
-
-            # 익절 라인 체크 (+5%)
-            elif profit_rate >= 5.0:
-                self.logger.info(f"익절 라인 도달! 수익률: {profit_rate:.2f}%")
-                return {'action': 'TAKE_PROFIT', 'reason': f'익절 라인 도달 ({profit_rate:.2f}%)', 'portion': 0.5}
-
-            # 트레일링 스톱 체크 (최고점 대비 -2%)
-            trailing_result = self.check_trailing_stop(ticker, current_price, profit_rate)
-            if trailing_result:
-                return trailing_result
-
-            return None
-
-        except Exception as e:
-            self.logger.error(f"손익 관리 체크 중 오류: {e}")
-            return None
-
-    def check_trailing_stop(self, ticker, current_price, current_profit_rate):
-        """트레일링 스톱 체크"""
-        try:
-            # 최고점 추적을 위한 간단한 구현 (실제로는 더 정교한 구현 필요)
-            if current_profit_rate > 3.0:  # 3% 이상 수익 시에만 트레일링 스톱 적용
-                # 최근 15분간 최고가 대비 체크
-                df = self.api.get_ohlcv_data(ticker, 'minute1', 15)
-                if df is not None and len(df) > 0:
-                    recent_high = df['high'].max()
-                    if current_price < recent_high * 0.98:  # 최고점 대비 2% 하락
-                        self.logger.info(f"트레일링 스톱 발동! 최고점: {recent_high:,}, 현재가: {current_price:,}")
-                        return {'action': 'TRAILING_STOP', 'reason': '최고점 대비 2% 하락', 'portion': 0.7}
-
-            return None
-        except Exception as e:
-            self.logger.error(f"트레일링 스톱 체크 중 오류: {e}")
-            return None
-
     def get_ticker(self):
         """ticker 값을 안전하게 가져오기"""
         if isinstance(self.args, dict):
@@ -241,6 +117,10 @@
     def trading(self):
         """트레이딩 로직 실행"""
         try:
+            # 기본 검증 먼저 수행
+            if not self._validate_trading_conditions():
+                return None
+
             # 스레드 모니터링 등록 (사용 가능한 경우만)
             if THREAD_MONITOR_AVAILABLE:
                 ticker_value = self._get_field_value(self.args.get('ticker') if isinstance(self.args, dict) else getattr(self.args, 'ticker', None))
@@ -272,6 +152,11 @@
                 self.args.get('long_term_investment') if isinstance(self.args, dict) else getattr(self.args, 'long_term_investment', None),
                 'N'
             )
+            # 최대 주문 금액 추가
+            max_order_amount = self._get_field_value(
+                self.args.get('max_order_amount') if isinstance(self.args, dict) else getattr(self.args, 'max_order_amount', None),
+                0  # 기본값 5만원
+            )
 
             # 전략 이름 안전하게 가져오기 - 개선된 부분
             strategy_name = self._get_field_value(
@@ -363,10 +248,13 @@
 
                 if strategy_name == 'bollinger_asymmetric':
                     # 매매 신호 생성 (비대칭 볼린저 밴드 전략에 맞는 매개변수 전달)
-                    signal = self.strategy.generate_signal(ticker, prices, window, buy_multiplier, sell_multiplier, use_rsi_filter, rsi_threshold)
+                    signal_result = self.strategy.generate_signal(ticker, prices, window, buy_multiplier, sell_multiplier, use_rsi_filter, rsi_threshold, interval)
                 else:
                     # 매매 신호 생성 (볼린저 밴드 전략에 맞는 매개변수 전달)
-                    signal = self.strategy.generate_signal(ticker, prices, window, multiplier, use_rsi_filter, rsi_threshold)
+                    signal_result = self.strategy.generate_signal(ticker, prices, window, multiplier, use_rsi_filter, rsi_threshold, interval)
+
+                signal = signal_result['signal']
+                sell_ratio = signal_result.get('sell_ratio', 1.0)
 
                 # 잔고 조회
                 balance_cash = self.api.get_balance_cash()
@@ -376,7 +264,6 @@
                 if balance_cash is not None:
                     self.logger.info(f"보유 현금: {balance_cash:,.2f}원")
 
-                # 보유 코인 로깅 및 손익 관리
                 if balance_coin is not None and balance_coin > 0:
                     avg_price = self.api.get_buy_avg(ticker)
                     current_price = self.api.get_current_price(ticker)
@@ -384,62 +271,10 @@
                     if avg_price and current_price:
                         profit_loss = (current_price - avg_price) / avg_price * 100
                         value = balance_coin * current_price
-                        self.logger.info(f"보유 {ticker}: {balance_coin} (현재가: {current_price:,.2f} / 평균가: {avg_price:,.2f}, 현재가치: {value:,.2f}원, 수익률: {profit_loss:.2f}%)")
-
-                    # 손익 관리 체크 (기존 전략보다 우선)
-                    profit_loss_action = self.check_profit_loss_management(ticker, balance_coin)
-                    if profit_loss_action:
-                        self.logger.info(f"손익 관리 발동: {profit_loss_action['action']} - {profit_loss_action['reason']}")
-
-                        # 손익 관리에 의한 매도 실행
-                        sell_portion = profit_loss_action['portion']
-                        if sell_portion >= 1.0:
-                            # 전량 매도
-                            order_result = self.api.order_sell_market(ticker, balance_coin)
-                            self.logger.info(f"손익 관리에 의한 전량 매도 실행")
-                        else:
-                            # 부분 매도
-                            order_result = self.api.order_sell_market_partial(ticker, sell_portion)
-                            self.logger.info(f"손익 관리에 의한 부분 매도 실행 ({sell_portion*100:.1f}%)")
-
-                        if order_result and 'error' not in order_result:
-                            # 거래 기록 저장
-                            current_price = self.api.get_current_price(ticker)
-                            volume = balance_coin * sell_portion
-                            amount = volume * current_price if current_price else 0
-                            avg_buy_price = self.api.get_buy_avg(ticker)
-                            profit_rate = ((current_price - avg_buy_price) / avg_buy_price * 100) if avg_buy_price else None
-
-                            self.record_trade('SELL', ticker, current_price, volume, amount, profit_rate)
-
-                            # 텔레그램 알림
-                            self.send_trade_notification('SELL', ticker, {'volume': volume})
-
-                        return order_result
+                        self.logger.info(f"보유 {ticker}: {balance_coin} (평균가: {avg_price:,.2f}, 현재가치: {value:,.2f}원, 수익률: {profit_loss:.2f}%)")
 
                 # 매매 신호에 따른 주문 처리
                 if signal == 'BUY' and balance_cash and balance_cash > min_cash:
-<<<<<<< HEAD
-                    self.logger.info(f"매수 시그널 발생: {buy_amount:,.2f}원 매수 시도")
-                    order_result = self.api.order_buy_market(ticker, buy_amount)
-=======
-                    # 변동성 기반 포지션 사이징 적용
-                    adjusted_buy_amount = self.calculate_volatility_based_position_size(ticker, buy_amount)
-                    self.logger.info(f"변동성 기반 포지션 조정: {buy_amount:,}원 → {adjusted_buy_amount:,}원")
-                    buy_amount = adjusted_buy_amount
-
-                    # 매수금액이 보유현금보다 클 경우 처리
-                    if buy_amount > balance_cash:
-                        # 잔고가 최소보유현금량보다 크고 5,000원보다 큰 경우
-                        if balance_cash > min_cash and balance_cash > 5000:
-                            # 보유현금에서 최소보유현금량을 뺀 금액 전체를 매수
-                            buy_amount = balance_cash - min_cash
-                            self.logger.info(f"매수금액이 보유현금 초과로 조정: 보유현금({balance_cash:,}원) - 최소보유현금({min_cash:,}원) = {buy_amount:,}원")
-                        else:
-                            # 조건을 만족하지 않는 경우 매수 중단
-                            self.logger.info(f"매수 불가: 보유현금({balance_cash:,}원)이 최소보유현금({min_cash:,}원) 또는 5,000원 조건을 만족하지 않음")
-                            return None
-
                     # max_order_amount가 0이 아닌 경우에만 제한 로직 적용
                     if max_order_amount > 0:
                         # 현재 해당 코인의 보유량과 평균매수가 조회
@@ -480,7 +315,6 @@
 
                     self.logger.info(f"매수 시그널 발생: {actual_buy_amount:,.2f}원 매수 시도")
                     order_result = self.api.order_buy_market(ticker, actual_buy_amount)
->>>>>>> 2a5a417a
 
                     # 매수 완료 텔레그램 알림 전송
                     if order_result and not isinstance(order_result, int) and 'error' not in order_result:
@@ -505,7 +339,7 @@
                             self.logger.info(f"매수 체결 확인: {actual_volume} {ticker.split('-')[1]} 매수됨")
 
                             # 매수 금액 (실제 지불한 금액)
-                            amount = buy_amount  # 주문 금액 사용
+                            amount = actual_buy_amount  # 주문 금액 사용
 
                             # 텔레그램 알림 전송
                             self.send_trade_notification('BUY', ticker, {
@@ -519,14 +353,14 @@
                             self.logger.warning(f"매수 주문이 접수되었으나 아직 체결되지 않았습니다. UUID: {order_uuid}")
 
                             # 체결되지 않은 경우, 예상 수량으로 기록
-                            estimated_volume = buy_amount / current_price if current_price else 0
+                            estimated_volume = actual_buy_amount / current_price if current_price else 0
                             self.logger.info(f"예상 매수 수량: {estimated_volume} (현재가 기준)")
 
                             # 거래 기록 저장 (예상 수량 사용)
-                            self.record_trade('BUY', ticker, current_price, estimated_volume, buy_amount)
+                            self.record_trade('BUY', ticker, current_price, estimated_volume, actual_buy_amount)
 
                     return order_result
-                elif signal == 'SELL' and balance_coin and balance_coin > 0:
+                elif signal == 'SELL' or signal == 'PARTIAL_SELL' and balance_coin and balance_coin > 0:
                     self.logger.info(f"매도 시그널 발생: {balance_coin} {ticker.split('-')[1]} 매도 시도")
 
                     # 현재가 조회하여 보유 코인 가치 확인
@@ -556,30 +390,63 @@
                             return None
 
                     # 분할 매도 처리
-                    sell_portion = self._get_field_value(
-                        self.args.get('sell_portion') if isinstance(self.args, dict) else getattr(self.args, 'sell_portion', None),
-                        1.0
-                    )
+                    sell_portion = self._get_field_value(self.args.get('sell_portion') if isinstance(self.args, dict) else getattr(self.args, 'sell_portion', None),1.0)
 
                     # 매도 전략 결정
                     if sell_portion < 1.0:
-                        self.logger.info(f"분할 매도 시도: 보유량의 {sell_portion * 100:.1f}% 매도")
-                        order_result = self.api.order_sell_market_partial(ticker, sell_portion)
-
-                        # 분할 매도에서 오류가 발생한 경우 처리
-                        if order_result and 'error' in order_result:
-                            error_name = order_result['error'].get('name', '')
-
-                            if error_name == 'insufficient_total_value':
-                                self.logger.warning("보유 코인 가치가 부족하여 매도를 건너뜁니다.")
-                                return None
-                            elif error_name == 'too_small_volume':
-                                self.logger.warning("매도 수량이 너무 적어 전량 매도로 전환합니다.")
-                                # 전량 매도로 재시도
-                                order_result = self.api.order_sell_market(ticker, balance_coin)
+                        # 현재 보유량과 가치 확인
+                        balance = self.api.get_balance_coin(ticker)
+                        current_price = self.api.get_current_price(ticker)
+
+                        if balance and current_price:
+                            total_value = balance * current_price
+                            estimated_sell_value = total_value * sell_portion
+                            min_order_value = 5000
+
+                            # 최소 매도 금액 체크 및 조정
+                            if estimated_sell_value < min_order_value:
+                                if min_order_value <= total_value < 10000:
+                                    # 전체 보유가 5,000원 이상 10,000원 미만인 경우 전량 매도
+                                    self.logger.info(f"{ticker} 예상 매도 금액({estimated_sell_value:,.0f}원)이 최소 금액 미만으로 전량 매도로 변경")
+                                    sell_portion = 1.0
+                                    order_result = self.api.order_sell_market_partial(ticker, sell_portion)
+                                elif total_value < min_order_value:
+                                    # 전체 보유가 최소 금액 미만인 경우 매도 보류
+                                    self.logger.warning(f"{ticker} 전체 보유가치({total_value:,.0f}원)가 최소 매도 금액 미만으로 매도 보류")
+                                    order_result = {"error": {"name": "insufficient_value", "message": "최소 매도 금액 미만"}}
+                                else:
+                                    # 보유가치가 충분하지만 분할 매도 금액이 부족한 경우
+                                    # 최소 금액을 충족하는 매도 비율로 조정
+                                    adjusted_portion = min(1.0, (min_order_value + 1000) / total_value)  # 여유분 추가
+                                    self.logger.info(f"{ticker} 매도 비율을 최소 금액 충족을 위해 {sell_portion:.2f}에서 {adjusted_portion:.2f}로 조정")
+                                    sell_portion = adjusted_portion
+                                    order_result = self.api.order_sell_market_partial(ticker, sell_portion)
                             else:
-                                self.logger.error(f"분할 매도 오류: {order_result['error']['message']}")
-                                return None
+                                # 정상적인 분할 매도 진행
+                                if signal == 'PARTIAL_SELL':
+                                    sell_portion = sell_portion * sell_ratio
+                                    self.logger.info(f"{ticker} 분할 매도 시도 및 RSI보조지표 사용(PARTIAL_SELL): 보유량의 {sell_portion * 100:.1f}% 매도, RSI보조지표: {sell_ratio}")
+                                else:
+                                    self.logger.info(f"{ticker} 분할 매도 시도: 보유량의 {sell_portion * 100:.1f}% 매도")
+                                order_result = self.api.order_sell_market_partial(ticker, sell_portion)
+
+                            # 분할 매도에서 오류가 발생한 경우 처리
+                            if order_result and 'error' in order_result:
+                                error_name = order_result['error'].get('name', '')
+
+                                if error_name == 'insufficient_total_value':
+                                    self.logger.warning("보유 코인 가치가 부족하여 매도를 건너뜁니다.")
+                                    return None
+                                elif error_name == 'too_small_volume':
+                                    self.logger.warning("매도 수량이 너무 적어 전량 매도로 전환합니다.")
+                                    # 전량 매도로 재시도
+                                    order_result = self.api.order_sell_market(ticker, balance_coin)
+                                else:
+                                    self.logger.error(f"분할 매도 오류: {order_result['error']['message']}")
+                                    return None
+                        else:
+                            self.logger.error(f"{ticker} 보유량 또는 현재가 정보를 가져올 수 없음")
+                            return None
                     else:
                         self.logger.info(f"전량 매도 시도: {balance_coin} {ticker.split('-')[1]}")
                         order_result = self.api.order_sell_market(ticker, balance_coin)
@@ -720,13 +587,7 @@
 
         # 간격 설정 (기본값: args에서 가져오기)
         if interval_seconds is None:
-            base_interval = self._get_field_value(getattr(self.args, 'sleep_time', None), 60)
-            # 동적 거래 간격 적용
-            ticker = self._get_field_value(getattr(self.args, 'ticker', None))
-            if ticker:
-                interval_seconds = self.calculate_dynamic_sleep_time(ticker, base_interval)
-            else:
-                interval_seconds = base_interval
+            interval_seconds = self._get_field_value(getattr(self.args, 'sleep_time', None), 60)
 
         # interval_seconds를 정수로 변환
         try:
@@ -785,3 +646,24 @@
 
         except Exception as e:
             self.logger.error(f"스케줄링된 트레이딩 사이클 실행 중 오류: {e}", exc_info=True)
+
+    def _validate_trading_conditions(self):
+        """거래 실행 전 기본 조건 검증"""
+        try:
+            # API 키 유효성 검증
+            is_valid, error_msg = self.api.validate_api_keys()
+            if not is_valid:
+                self.logger.error(f"API 키 검증 실패: {error_msg}")
+                return False
+
+            # 현금 잔고 조회 가능한지 확인
+            cash_balance = self.api.get_balance_cash()
+            if cash_balance is None:
+                self.logger.error("현금 잔고 조회에 실패했습니다.")
+                return False
+
+            return True
+
+        except Exception as e:
+            self.logger.error(f"거래 조건 검증 중 오류: {e}")
+            return False